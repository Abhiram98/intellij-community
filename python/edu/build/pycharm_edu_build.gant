--- conflicted
+++ resolved
@@ -92,10 +92,6 @@
 }
 
 setProperty("paths", new Paths(home))
-<<<<<<< HEAD
-setProperty("buildName", "EDU-$buildNumber")
-=======
->>>>>>> 69c6c6ec
 
 target('default': "Build artifacts") {
 
@@ -149,7 +145,7 @@
   layoutEducational("${paths.sandbox}/classes/production", usedJars)
 
 
-  def extraArgs = ["build.code": "pycharm${buildName}", "build.number": ${buildName}, "artifacts.path": "${paths.artifacts}"]
+  def extraArgs = ["build.code": "pycharm${buildName}", "build.number": "PE-$buildNumber", "artifacts.path": "${paths.artifacts}"]
   signMacZip("pycharm", extraArgs + ["sitFileName": "pycharm${buildName}-jdk-bundled", "jdk_archive_name": "jdk_mac_redist_for_${buildNumber}.tar"])
   buildDmg("pycharm", "${pythonEduHome}/build/DMG_background.png", extraArgs + ["sitFileName": "pycharm${buildName}-jdk-bundled", "jdk_archive_name": "jdk_mac_redist_for_${buildNumber}.tar"])
 
@@ -171,11 +167,11 @@
   }, "-Didea.platform.prefix=PyCharmEdu -Didea.no.jre.check=true")
 
   if (!dryRun) {
-    wireBuildDate("EDU-${buildNumber}", appInfo)
+    wireBuildDate("PE-${buildNumber}", appInfo)
   }
 
   Map args = [
-    buildNumber: "EDU-${buildNumber}",
+    buildNumber: "PE-${buildNumber}",
     system_selector: system_selector,
     ide_jvm_args: "-Didea.platform.prefix=PyCharmEdu -Didea.no.jre.check=true"]
 
@@ -186,7 +182,7 @@
   layoutUnix(args, paths.distUnix)
   layoutMac(args, paths.distMac)
 
-  ant.echo(message: "EDU-${buildNumber}", file: "${paths.distAll}/build.txt")
+  ant.echo(message: "PE-${buildNumber}", file: "${paths.distAll}/build.txt")
 
   def launcher = "${paths.distWin}/bin/pycharm.exe"
   List resourcePaths = ["$ch/community-resources/src",
@@ -202,16 +198,12 @@
 
   buildNSIS([paths.distAll, paths.distWin],
             "$pythonEduHome/build/strings.nsi", "$pythonEduHome/build/paths.nsi",
-            "pycharmEDU-", false, true, ".py", system_selector)
+            "pycharmPE-", false, true, ".py", system_selector)
 
   String tarRoot = isEap() ? "pycharm-edu-$buildNumber" : "pycharm-edu-${p("component.version.major")}.${p("component.version.minor")}"
   buildTarGz(tarRoot, "$paths.artifacts/pycharm${buildName}.tar", [paths.distAll, paths.distUnix])
 
-<<<<<<< HEAD
-  String macAppRoot = isEap() ? "PyCharm EDU ${p("component.version.major")}.${p("component.version.minor")} EAP.app/Contents" : "PyCharm EDU.app/Contents"
-=======
   String macAppRoot = isEap() ? "PyCharm Educational ${p("component.version.major")}.${p("component.version.minor")} EAP.app/Contents" : "PyCharm Educational.app/Contents"
->>>>>>> 69c6c6ec
   buildMacZip(macAppRoot, "${paths.artifacts}/pycharm${buildName}.sit", [paths.distAll], paths.distMac)
   ant.copy(file: "${paths.artifacts}/pycharm${buildName}.sit", tofile: "${paths.artifacts}/pycharm${buildName}-jdk-bundled.sit")
   ant.delete(file: "${paths.artifacts}/pycharm${buildName}.sit")
