--- conflicted
+++ resolved
@@ -32,13 +32,9 @@
     if (!editor.isOneLineMode() &&
         CodeInsightSettings.getInstance().HIGHLIGHT_IDENTIFIER_UNDER_CARET &&
         !DumbService.isDumb(myProject) &&
-<<<<<<< HEAD
         (!ApplicationManager.getApplication().isHeadlessEnvironment()
          || ApplicationManager.getApplication().isOnAir()
-         || ourTestingIdentifierHighlighting) &&
-=======
-        (!ApplicationManager.getApplication().isUnitTestMode() || TestModeFlags.is(ourTestingIdentifierHighlighting)) &&
->>>>>>> a1e98120
+         || TestModeFlags.is(ourTestingIdentifierHighlighting)) &&
         (file.isPhysical() || file.getOriginalFile().isPhysical())) {
       return new IdentifierHighlighterPass(file.getProject(), file, editor);
     }
