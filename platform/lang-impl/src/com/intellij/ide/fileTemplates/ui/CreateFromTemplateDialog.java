<<<<<<< HEAD
/*
 * Copyright 2000-2011 JetBrains s.r.o.
 *
 * Licensed under the Apache License, Version 2.0 (the "License");
 * you may not use this file except in compliance with the License.
 * You may obtain a copy of the License at
 *
 * http://www.apache.org/licenses/LICENSE-2.0
 *
 * Unless required by applicable law or agreed to in writing, software
 * distributed under the License is distributed on an "AS IS" BASIS,
 * WITHOUT WARRANTIES OR CONDITIONS OF ANY KIND, either express or implied.
 * See the License for the specific language governing permissions and
 * limitations under the License.
 */

package com.intellij.ide.fileTemplates.ui;

import com.intellij.CommonBundle;
import com.intellij.ide.IdeBundle;
import com.intellij.ide.fileTemplates.FileTemplate;
import com.intellij.ide.fileTemplates.FileTemplateManager;
import com.intellij.ide.fileTemplates.FileTemplateUtil;
import com.intellij.ide.fileTemplates.actions.AttributesDefaults;
import com.intellij.openapi.project.Project;
import com.intellij.openapi.ui.DialogWrapper;
import com.intellij.openapi.ui.Messages;
import com.intellij.openapi.wm.ex.IdeFocusTraversalPolicy;
import com.intellij.psi.PsiDirectory;
import com.intellij.psi.PsiElement;
import org.apache.velocity.runtime.parser.ParseException;
import org.jetbrains.annotations.NonNls;
import org.jetbrains.annotations.NotNull;
import org.jetbrains.annotations.Nullable;

import javax.swing.*;
import java.awt.*;
import java.util.Properties;

public class CreateFromTemplateDialog extends DialogWrapper {
  @NotNull private final PsiDirectory myDirectory;
  @NotNull private final Project myProject;
  private PsiElement myCreatedElement;
  private final CreateFromTemplatePanel myAttrPanel;
  private final JComponent myAttrComponent;
  @NotNull private final FileTemplate myTemplate;
  private final Properties myDefaultProperties;

  public CreateFromTemplateDialog(@NotNull Project project,
                                  @NotNull PsiDirectory directory,
                                  @NotNull FileTemplate template,
                                  @Nullable final AttributesDefaults attributesDefaults,
                                  @Nullable final Properties defaultProperties) {
    super(project, true);
    myDirectory = directory;
    myProject = project;
    myTemplate = template;
    setTitle(IdeBundle.message("title.new.from.template", template.getName()));

    myDefaultProperties = defaultProperties == null ? FileTemplateManager.getInstance().getDefaultProperties() : defaultProperties;
    FileTemplateUtil.fillDefaultProperties(myDefaultProperties, directory);
    boolean mustEnterName = FileTemplateUtil.findHandler(template).isNameRequired();
    if (attributesDefaults != null && attributesDefaults.isFixedName()) {
      myDefaultProperties.setProperty(FileTemplate.ATTRIBUTE_NAME, attributesDefaults.getDefaultFileName());
      mustEnterName = false;
    }

    String[] unsetAttributes = null;
    try {
      unsetAttributes = myTemplate.getUnsetAttributes(myDefaultProperties);
    }
    catch (ParseException e) {
      showErrorDialog(e);
    }

    if (unsetAttributes != null) {
      myAttrPanel = new CreateFromTemplatePanel(unsetAttributes, mustEnterName, attributesDefaults);
      myAttrComponent = myAttrPanel.getComponent();
      init();
    }
    else {
      myAttrPanel = null;
      myAttrComponent = null;
    }
  }

  public PsiElement create(){
    if (myAttrPanel != null) {
      if (myAttrPanel.hasSomethingToAsk()) {
        show();
        return myCreatedElement;
      }
      doCreate(null);
    }
    close(DialogWrapper.OK_EXIT_CODE);
    return myCreatedElement;
  }

  protected void doOKAction(){
    String fileName = myAttrPanel.getFileName();
    if (fileName != null && fileName.length() == 0) {
      Messages.showMessageDialog(myAttrComponent, IdeBundle.message("error.please.enter.a.file.name"), CommonBundle.getErrorTitle(),
                                 Messages.getErrorIcon());
      return;
    }
    doCreate(fileName);
    if ( myCreatedElement != null ) {
      super.doOKAction();
    }
  }

  private void doCreate(@Nullable final String fileName)  {
    try {
      myCreatedElement = FileTemplateUtil.createFromTemplate(myTemplate, fileName, myAttrPanel.getProperties(myDefaultProperties),
                                                             myDirectory);
    }
    catch (Exception e) {
      showErrorDialog(e);
    }
  }

  public Properties getEnteredProperties() {
    return myAttrPanel.getProperties(new Properties());
  }

  private void showErrorDialog(final Exception e) {
    Messages.showMessageDialog(myProject, filterMessage(e.getMessage()), getErrorMessage(), Messages.getErrorIcon());
  }

  private String getErrorMessage() {
    return FileTemplateUtil.findHandler(myTemplate).getErrorMessage();
  }

  @Nullable
  private String filterMessage(String message){
    if (message == null) return null;
    @NonNls String ioExceptionPrefix = "java.io.IOException:";
    if (message.startsWith(ioExceptionPrefix)){
      return message.substring(ioExceptionPrefix.length());
    }
    if (message.contains("File already exists")){
      return message;
    }

    return IdeBundle.message("error.unable.to.parse.template.message", myTemplate.getName(), message);
  }

  protected JComponent createCenterPanel(){
    myAttrPanel.ensureFitToScreen(200, 200);
    JPanel centerPanel = new JPanel(new GridBagLayout());
    centerPanel.add(myAttrComponent, new GridBagConstraints(0, 0, 1, 1, 1.0, 1.0, GridBagConstraints.CENTER, GridBagConstraints.BOTH, new Insets(0, 0, 0, 0), 0, 0));
    return centerPanel;
  }

  public JComponent getPreferredFocusedComponent(){
    return IdeFocusTraversalPolicy.getPreferredFocusedComponent(myAttrComponent);
  }
}
=======
/*
 * Copyright 2000-2011 JetBrains s.r.o.
 *
 * Licensed under the Apache License, Version 2.0 (the "License");
 * you may not use this file except in compliance with the License.
 * You may obtain a copy of the License at
 *
 * http://www.apache.org/licenses/LICENSE-2.0
 *
 * Unless required by applicable law or agreed to in writing, software
 * distributed under the License is distributed on an "AS IS" BASIS,
 * WITHOUT WARRANTIES OR CONDITIONS OF ANY KIND, either express or implied.
 * See the License for the specific language governing permissions and
 * limitations under the License.
 */

package com.intellij.ide.fileTemplates.ui;

import com.intellij.CommonBundle;
import com.intellij.ide.IdeBundle;
import com.intellij.ide.fileTemplates.FileTemplate;
import com.intellij.ide.fileTemplates.FileTemplateManager;
import com.intellij.ide.fileTemplates.FileTemplateUtil;
import com.intellij.ide.fileTemplates.actions.AttributesDefaults;
import com.intellij.openapi.project.Project;
import com.intellij.openapi.ui.DialogWrapper;
import com.intellij.openapi.ui.Messages;
import com.intellij.openapi.wm.ex.IdeFocusTraversalPolicy;
import com.intellij.psi.PsiDirectory;
import com.intellij.psi.PsiElement;
import org.apache.velocity.runtime.parser.ParseException;
import org.jetbrains.annotations.NonNls;
import org.jetbrains.annotations.NotNull;
import org.jetbrains.annotations.Nullable;

import javax.swing.*;
import java.awt.*;
import java.util.Properties;

public class CreateFromTemplateDialog extends DialogWrapper {
  @NotNull private final PsiDirectory myDirectory;
  @NotNull private final Project myProject;
  private PsiElement myCreatedElement;
  private final CreateFromTemplatePanel myAttrPanel;
  private final JComponent myAttrComponent;
  @NotNull private final FileTemplate myTemplate;
  private final Properties myDefaultProperties;

  public CreateFromTemplateDialog(@NotNull Project project,
                                  @NotNull PsiDirectory directory,
                                  @NotNull FileTemplate template,
                                  @Nullable final AttributesDefaults attributesDefaults,
                                  @Nullable final Properties defaultProperties) {
    super(project, true);
    myDirectory = directory;
    myProject = project;
    myTemplate = template;
    setTitle(IdeBundle.message("title.new.from.template", template.getName()));

    myDefaultProperties = defaultProperties == null ? FileTemplateManager.getInstance().getDefaultProperties(project) : defaultProperties;
    FileTemplateUtil.fillDefaultProperties(myDefaultProperties, directory);
    boolean mustEnterName = FileTemplateUtil.findHandler(template).isNameRequired();
    if (attributesDefaults != null && attributesDefaults.isFixedName()) {
      myDefaultProperties.setProperty(FileTemplate.ATTRIBUTE_NAME, attributesDefaults.getDefaultFileName());
      mustEnterName = false;
    }

    String[] unsetAttributes = null;
    try {
      unsetAttributes = myTemplate.getUnsetAttributes(myDefaultProperties);
    }
    catch (ParseException e) {
      showErrorDialog(e);
    }

    if (unsetAttributes != null) {
      myAttrPanel = new CreateFromTemplatePanel(unsetAttributes, mustEnterName, attributesDefaults);
      myAttrComponent = myAttrPanel.getComponent();
      init();
    }
    else {
      myAttrPanel = null;
      myAttrComponent = null;
    }
  }

  public PsiElement create(){
    if (myAttrPanel != null) {
      if (myAttrPanel.hasSomethingToAsk()) {
        show();
        return myCreatedElement;
      }
      doCreate(null);
    }
    close(DialogWrapper.OK_EXIT_CODE);
    return myCreatedElement;
  }

  protected void doOKAction(){
    String fileName = myAttrPanel.getFileName();
    if (fileName != null && fileName.length() == 0) {
      Messages.showMessageDialog(myAttrComponent, IdeBundle.message("error.please.enter.a.file.name"), CommonBundle.getErrorTitle(),
                                 Messages.getErrorIcon());
      return;
    }
    doCreate(fileName);
    if ( myCreatedElement != null ) {
      super.doOKAction();
    }
  }

  private void doCreate(@Nullable final String fileName)  {
    try {
      myCreatedElement = FileTemplateUtil.createFromTemplate(myTemplate, fileName, myAttrPanel.getProperties(myDefaultProperties),
                                                             myDirectory);
    }
    catch (Exception e) {
      showErrorDialog(e);
    }
  }

  public Properties getEnteredProperties() {
    return myAttrPanel.getProperties(new Properties());
  }

  private void showErrorDialog(final Exception e) {
    Messages.showMessageDialog(myProject, filterMessage(e.getMessage()), getErrorMessage(), Messages.getErrorIcon());
  }

  private String getErrorMessage() {
    return FileTemplateUtil.findHandler(myTemplate).getErrorMessage();
  }

  @Nullable
  private String filterMessage(String message){
    if (message == null) return null;
    @NonNls String ioExceptionPrefix = "java.io.IOException:";
    if (message.startsWith(ioExceptionPrefix)){
      return message.substring(ioExceptionPrefix.length());
    }
    if (message.contains("File already exists")){
      return message;
    }

    return IdeBundle.message("error.unable.to.parse.template.message", myTemplate.getName(), message);
  }

  protected JComponent createCenterPanel(){
    myAttrPanel.ensureFitToScreen(200, 200);
    JPanel centerPanel = new JPanel(new GridBagLayout());
    centerPanel.add(myAttrComponent, new GridBagConstraints(0, 0, 1, 1, 1.0, 1.0, GridBagConstraints.CENTER, GridBagConstraints.BOTH, new Insets(0, 0, 0, 0), 0, 0));
    return centerPanel;
  }

  public JComponent getPreferredFocusedComponent(){
    return IdeFocusTraversalPolicy.getPreferredFocusedComponent(myAttrComponent);
  }
}
>>>>>>> 62c012c0
<|MERGE_RESOLUTION|>--- conflicted
+++ resolved
@@ -1,319 +1,158 @@
-<<<<<<< HEAD
-/*
- * Copyright 2000-2011 JetBrains s.r.o.
- *
- * Licensed under the Apache License, Version 2.0 (the "License");
- * you may not use this file except in compliance with the License.
- * You may obtain a copy of the License at
- *
- * http://www.apache.org/licenses/LICENSE-2.0
- *
- * Unless required by applicable law or agreed to in writing, software
- * distributed under the License is distributed on an "AS IS" BASIS,
- * WITHOUT WARRANTIES OR CONDITIONS OF ANY KIND, either express or implied.
- * See the License for the specific language governing permissions and
- * limitations under the License.
- */
-
-package com.intellij.ide.fileTemplates.ui;
-
-import com.intellij.CommonBundle;
-import com.intellij.ide.IdeBundle;
-import com.intellij.ide.fileTemplates.FileTemplate;
-import com.intellij.ide.fileTemplates.FileTemplateManager;
-import com.intellij.ide.fileTemplates.FileTemplateUtil;
-import com.intellij.ide.fileTemplates.actions.AttributesDefaults;
-import com.intellij.openapi.project.Project;
-import com.intellij.openapi.ui.DialogWrapper;
-import com.intellij.openapi.ui.Messages;
-import com.intellij.openapi.wm.ex.IdeFocusTraversalPolicy;
-import com.intellij.psi.PsiDirectory;
-import com.intellij.psi.PsiElement;
-import org.apache.velocity.runtime.parser.ParseException;
-import org.jetbrains.annotations.NonNls;
-import org.jetbrains.annotations.NotNull;
-import org.jetbrains.annotations.Nullable;
-
-import javax.swing.*;
-import java.awt.*;
-import java.util.Properties;
-
-public class CreateFromTemplateDialog extends DialogWrapper {
-  @NotNull private final PsiDirectory myDirectory;
-  @NotNull private final Project myProject;
-  private PsiElement myCreatedElement;
-  private final CreateFromTemplatePanel myAttrPanel;
-  private final JComponent myAttrComponent;
-  @NotNull private final FileTemplate myTemplate;
-  private final Properties myDefaultProperties;
-
-  public CreateFromTemplateDialog(@NotNull Project project,
-                                  @NotNull PsiDirectory directory,
-                                  @NotNull FileTemplate template,
-                                  @Nullable final AttributesDefaults attributesDefaults,
-                                  @Nullable final Properties defaultProperties) {
-    super(project, true);
-    myDirectory = directory;
-    myProject = project;
-    myTemplate = template;
-    setTitle(IdeBundle.message("title.new.from.template", template.getName()));
-
-    myDefaultProperties = defaultProperties == null ? FileTemplateManager.getInstance().getDefaultProperties() : defaultProperties;
-    FileTemplateUtil.fillDefaultProperties(myDefaultProperties, directory);
-    boolean mustEnterName = FileTemplateUtil.findHandler(template).isNameRequired();
-    if (attributesDefaults != null && attributesDefaults.isFixedName()) {
-      myDefaultProperties.setProperty(FileTemplate.ATTRIBUTE_NAME, attributesDefaults.getDefaultFileName());
-      mustEnterName = false;
-    }
-
-    String[] unsetAttributes = null;
-    try {
-      unsetAttributes = myTemplate.getUnsetAttributes(myDefaultProperties);
-    }
-    catch (ParseException e) {
-      showErrorDialog(e);
-    }
-
-    if (unsetAttributes != null) {
-      myAttrPanel = new CreateFromTemplatePanel(unsetAttributes, mustEnterName, attributesDefaults);
-      myAttrComponent = myAttrPanel.getComponent();
-      init();
-    }
-    else {
-      myAttrPanel = null;
-      myAttrComponent = null;
-    }
-  }
-
-  public PsiElement create(){
-    if (myAttrPanel != null) {
-      if (myAttrPanel.hasSomethingToAsk()) {
-        show();
-        return myCreatedElement;
-      }
-      doCreate(null);
-    }
-    close(DialogWrapper.OK_EXIT_CODE);
-    return myCreatedElement;
-  }
-
-  protected void doOKAction(){
-    String fileName = myAttrPanel.getFileName();
-    if (fileName != null && fileName.length() == 0) {
-      Messages.showMessageDialog(myAttrComponent, IdeBundle.message("error.please.enter.a.file.name"), CommonBundle.getErrorTitle(),
-                                 Messages.getErrorIcon());
-      return;
-    }
-    doCreate(fileName);
-    if ( myCreatedElement != null ) {
-      super.doOKAction();
-    }
-  }
-
-  private void doCreate(@Nullable final String fileName)  {
-    try {
-      myCreatedElement = FileTemplateUtil.createFromTemplate(myTemplate, fileName, myAttrPanel.getProperties(myDefaultProperties),
-                                                             myDirectory);
-    }
-    catch (Exception e) {
-      showErrorDialog(e);
-    }
-  }
-
-  public Properties getEnteredProperties() {
-    return myAttrPanel.getProperties(new Properties());
-  }
-
-  private void showErrorDialog(final Exception e) {
-    Messages.showMessageDialog(myProject, filterMessage(e.getMessage()), getErrorMessage(), Messages.getErrorIcon());
-  }
-
-  private String getErrorMessage() {
-    return FileTemplateUtil.findHandler(myTemplate).getErrorMessage();
-  }
-
-  @Nullable
-  private String filterMessage(String message){
-    if (message == null) return null;
-    @NonNls String ioExceptionPrefix = "java.io.IOException:";
-    if (message.startsWith(ioExceptionPrefix)){
-      return message.substring(ioExceptionPrefix.length());
-    }
-    if (message.contains("File already exists")){
-      return message;
-    }
-
-    return IdeBundle.message("error.unable.to.parse.template.message", myTemplate.getName(), message);
-  }
-
-  protected JComponent createCenterPanel(){
-    myAttrPanel.ensureFitToScreen(200, 200);
-    JPanel centerPanel = new JPanel(new GridBagLayout());
-    centerPanel.add(myAttrComponent, new GridBagConstraints(0, 0, 1, 1, 1.0, 1.0, GridBagConstraints.CENTER, GridBagConstraints.BOTH, new Insets(0, 0, 0, 0), 0, 0));
-    return centerPanel;
-  }
-
-  public JComponent getPreferredFocusedComponent(){
-    return IdeFocusTraversalPolicy.getPreferredFocusedComponent(myAttrComponent);
-  }
-}
-=======
-/*
- * Copyright 2000-2011 JetBrains s.r.o.
- *
- * Licensed under the Apache License, Version 2.0 (the "License");
- * you may not use this file except in compliance with the License.
- * You may obtain a copy of the License at
- *
- * http://www.apache.org/licenses/LICENSE-2.0
- *
- * Unless required by applicable law or agreed to in writing, software
- * distributed under the License is distributed on an "AS IS" BASIS,
- * WITHOUT WARRANTIES OR CONDITIONS OF ANY KIND, either express or implied.
- * See the License for the specific language governing permissions and
- * limitations under the License.
- */
-
-package com.intellij.ide.fileTemplates.ui;
-
-import com.intellij.CommonBundle;
-import com.intellij.ide.IdeBundle;
-import com.intellij.ide.fileTemplates.FileTemplate;
-import com.intellij.ide.fileTemplates.FileTemplateManager;
-import com.intellij.ide.fileTemplates.FileTemplateUtil;
-import com.intellij.ide.fileTemplates.actions.AttributesDefaults;
-import com.intellij.openapi.project.Project;
-import com.intellij.openapi.ui.DialogWrapper;
-import com.intellij.openapi.ui.Messages;
-import com.intellij.openapi.wm.ex.IdeFocusTraversalPolicy;
-import com.intellij.psi.PsiDirectory;
-import com.intellij.psi.PsiElement;
-import org.apache.velocity.runtime.parser.ParseException;
-import org.jetbrains.annotations.NonNls;
-import org.jetbrains.annotations.NotNull;
-import org.jetbrains.annotations.Nullable;
-
-import javax.swing.*;
-import java.awt.*;
-import java.util.Properties;
-
-public class CreateFromTemplateDialog extends DialogWrapper {
-  @NotNull private final PsiDirectory myDirectory;
-  @NotNull private final Project myProject;
-  private PsiElement myCreatedElement;
-  private final CreateFromTemplatePanel myAttrPanel;
-  private final JComponent myAttrComponent;
-  @NotNull private final FileTemplate myTemplate;
-  private final Properties myDefaultProperties;
-
-  public CreateFromTemplateDialog(@NotNull Project project,
-                                  @NotNull PsiDirectory directory,
-                                  @NotNull FileTemplate template,
-                                  @Nullable final AttributesDefaults attributesDefaults,
-                                  @Nullable final Properties defaultProperties) {
-    super(project, true);
-    myDirectory = directory;
-    myProject = project;
-    myTemplate = template;
-    setTitle(IdeBundle.message("title.new.from.template", template.getName()));
-
-    myDefaultProperties = defaultProperties == null ? FileTemplateManager.getInstance().getDefaultProperties(project) : defaultProperties;
-    FileTemplateUtil.fillDefaultProperties(myDefaultProperties, directory);
-    boolean mustEnterName = FileTemplateUtil.findHandler(template).isNameRequired();
-    if (attributesDefaults != null && attributesDefaults.isFixedName()) {
-      myDefaultProperties.setProperty(FileTemplate.ATTRIBUTE_NAME, attributesDefaults.getDefaultFileName());
-      mustEnterName = false;
-    }
-
-    String[] unsetAttributes = null;
-    try {
-      unsetAttributes = myTemplate.getUnsetAttributes(myDefaultProperties);
-    }
-    catch (ParseException e) {
-      showErrorDialog(e);
-    }
-
-    if (unsetAttributes != null) {
-      myAttrPanel = new CreateFromTemplatePanel(unsetAttributes, mustEnterName, attributesDefaults);
-      myAttrComponent = myAttrPanel.getComponent();
-      init();
-    }
-    else {
-      myAttrPanel = null;
-      myAttrComponent = null;
-    }
-  }
-
-  public PsiElement create(){
-    if (myAttrPanel != null) {
-      if (myAttrPanel.hasSomethingToAsk()) {
-        show();
-        return myCreatedElement;
-      }
-      doCreate(null);
-    }
-    close(DialogWrapper.OK_EXIT_CODE);
-    return myCreatedElement;
-  }
-
-  protected void doOKAction(){
-    String fileName = myAttrPanel.getFileName();
-    if (fileName != null && fileName.length() == 0) {
-      Messages.showMessageDialog(myAttrComponent, IdeBundle.message("error.please.enter.a.file.name"), CommonBundle.getErrorTitle(),
-                                 Messages.getErrorIcon());
-      return;
-    }
-    doCreate(fileName);
-    if ( myCreatedElement != null ) {
-      super.doOKAction();
-    }
-  }
-
-  private void doCreate(@Nullable final String fileName)  {
-    try {
-      myCreatedElement = FileTemplateUtil.createFromTemplate(myTemplate, fileName, myAttrPanel.getProperties(myDefaultProperties),
-                                                             myDirectory);
-    }
-    catch (Exception e) {
-      showErrorDialog(e);
-    }
-  }
-
-  public Properties getEnteredProperties() {
-    return myAttrPanel.getProperties(new Properties());
-  }
-
-  private void showErrorDialog(final Exception e) {
-    Messages.showMessageDialog(myProject, filterMessage(e.getMessage()), getErrorMessage(), Messages.getErrorIcon());
-  }
-
-  private String getErrorMessage() {
-    return FileTemplateUtil.findHandler(myTemplate).getErrorMessage();
-  }
-
-  @Nullable
-  private String filterMessage(String message){
-    if (message == null) return null;
-    @NonNls String ioExceptionPrefix = "java.io.IOException:";
-    if (message.startsWith(ioExceptionPrefix)){
-      return message.substring(ioExceptionPrefix.length());
-    }
-    if (message.contains("File already exists")){
-      return message;
-    }
-
-    return IdeBundle.message("error.unable.to.parse.template.message", myTemplate.getName(), message);
-  }
-
-  protected JComponent createCenterPanel(){
-    myAttrPanel.ensureFitToScreen(200, 200);
-    JPanel centerPanel = new JPanel(new GridBagLayout());
-    centerPanel.add(myAttrComponent, new GridBagConstraints(0, 0, 1, 1, 1.0, 1.0, GridBagConstraints.CENTER, GridBagConstraints.BOTH, new Insets(0, 0, 0, 0), 0, 0));
-    return centerPanel;
-  }
-
-  public JComponent getPreferredFocusedComponent(){
-    return IdeFocusTraversalPolicy.getPreferredFocusedComponent(myAttrComponent);
-  }
-}
->>>>>>> 62c012c0
+/*
+ * Copyright 2000-2011 JetBrains s.r.o.
+ *
+ * Licensed under the Apache License, Version 2.0 (the "License");
+ * you may not use this file except in compliance with the License.
+ * You may obtain a copy of the License at
+ *
+ * http://www.apache.org/licenses/LICENSE-2.0
+ *
+ * Unless required by applicable law or agreed to in writing, software
+ * distributed under the License is distributed on an "AS IS" BASIS,
+ * WITHOUT WARRANTIES OR CONDITIONS OF ANY KIND, either express or implied.
+ * See the License for the specific language governing permissions and
+ * limitations under the License.
+ */
+
+package com.intellij.ide.fileTemplates.ui;
+
+import com.intellij.CommonBundle;
+import com.intellij.ide.IdeBundle;
+import com.intellij.ide.fileTemplates.FileTemplate;
+import com.intellij.ide.fileTemplates.FileTemplateManager;
+import com.intellij.ide.fileTemplates.FileTemplateUtil;
+import com.intellij.ide.fileTemplates.actions.AttributesDefaults;
+import com.intellij.openapi.project.Project;
+import com.intellij.openapi.ui.DialogWrapper;
+import com.intellij.openapi.ui.Messages;
+import com.intellij.openapi.wm.ex.IdeFocusTraversalPolicy;
+import com.intellij.psi.PsiDirectory;
+import com.intellij.psi.PsiElement;
+import org.apache.velocity.runtime.parser.ParseException;
+import org.jetbrains.annotations.NonNls;
+import org.jetbrains.annotations.NotNull;
+import org.jetbrains.annotations.Nullable;
+
+import javax.swing.*;
+import java.awt.*;
+import java.util.Properties;
+
+public class CreateFromTemplateDialog extends DialogWrapper {
+  @NotNull private final PsiDirectory myDirectory;
+  @NotNull private final Project myProject;
+  private PsiElement myCreatedElement;
+  private final CreateFromTemplatePanel myAttrPanel;
+  private final JComponent myAttrComponent;
+  @NotNull private final FileTemplate myTemplate;
+  private final Properties myDefaultProperties;
+
+  public CreateFromTemplateDialog(@NotNull Project project,
+                                  @NotNull PsiDirectory directory,
+                                  @NotNull FileTemplate template,
+                                  @Nullable final AttributesDefaults attributesDefaults,
+                                  @Nullable final Properties defaultProperties) {
+    super(project, true);
+    myDirectory = directory;
+    myProject = project;
+    myTemplate = template;
+    setTitle(IdeBundle.message("title.new.from.template", template.getName()));
+
+    myDefaultProperties = defaultProperties == null ? FileTemplateManager.getInstance().getDefaultProperties(project) : defaultProperties;
+    FileTemplateUtil.fillDefaultProperties(myDefaultProperties, directory);
+    boolean mustEnterName = FileTemplateUtil.findHandler(template).isNameRequired();
+    if (attributesDefaults != null && attributesDefaults.isFixedName()) {
+      myDefaultProperties.setProperty(FileTemplate.ATTRIBUTE_NAME, attributesDefaults.getDefaultFileName());
+      mustEnterName = false;
+    }
+
+    String[] unsetAttributes = null;
+    try {
+      unsetAttributes = myTemplate.getUnsetAttributes(myDefaultProperties);
+    }
+    catch (ParseException e) {
+      showErrorDialog(e);
+    }
+
+    if (unsetAttributes != null) {
+      myAttrPanel = new CreateFromTemplatePanel(unsetAttributes, mustEnterName, attributesDefaults);
+      myAttrComponent = myAttrPanel.getComponent();
+      init();
+    }
+    else {
+      myAttrPanel = null;
+      myAttrComponent = null;
+    }
+  }
+
+  public PsiElement create(){
+    if (myAttrPanel != null) {
+      if (myAttrPanel.hasSomethingToAsk()) {
+        show();
+        return myCreatedElement;
+      }
+      doCreate(null);
+    }
+    close(DialogWrapper.OK_EXIT_CODE);
+    return myCreatedElement;
+  }
+
+  protected void doOKAction(){
+    String fileName = myAttrPanel.getFileName();
+    if (fileName != null && fileName.length() == 0) {
+      Messages.showMessageDialog(myAttrComponent, IdeBundle.message("error.please.enter.a.file.name"), CommonBundle.getErrorTitle(),
+                                 Messages.getErrorIcon());
+      return;
+    }
+    doCreate(fileName);
+    if ( myCreatedElement != null ) {
+      super.doOKAction();
+    }
+  }
+
+  private void doCreate(@Nullable final String fileName)  {
+    try {
+      myCreatedElement = FileTemplateUtil.createFromTemplate(myTemplate, fileName, myAttrPanel.getProperties(myDefaultProperties),
+                                                             myDirectory);
+    }
+    catch (Exception e) {
+      showErrorDialog(e);
+    }
+  }
+
+  public Properties getEnteredProperties() {
+    return myAttrPanel.getProperties(new Properties());
+  }
+
+  private void showErrorDialog(final Exception e) {
+    Messages.showMessageDialog(myProject, filterMessage(e.getMessage()), getErrorMessage(), Messages.getErrorIcon());
+  }
+
+  private String getErrorMessage() {
+    return FileTemplateUtil.findHandler(myTemplate).getErrorMessage();
+  }
+
+  @Nullable
+  private String filterMessage(String message){
+    if (message == null) return null;
+    @NonNls String ioExceptionPrefix = "java.io.IOException:";
+    if (message.startsWith(ioExceptionPrefix)){
+      return message.substring(ioExceptionPrefix.length());
+    }
+    if (message.contains("File already exists")){
+      return message;
+    }
+
+    return IdeBundle.message("error.unable.to.parse.template.message", myTemplate.getName(), message);
+  }
+
+  protected JComponent createCenterPanel(){
+    myAttrPanel.ensureFitToScreen(200, 200);
+    JPanel centerPanel = new JPanel(new GridBagLayout());
+    centerPanel.add(myAttrComponent, new GridBagConstraints(0, 0, 1, 1, 1.0, 1.0, GridBagConstraints.CENTER, GridBagConstraints.BOTH, new Insets(0, 0, 0, 0), 0, 0));
+    return centerPanel;
+  }
+
+  public JComponent getPreferredFocusedComponent(){
+    return IdeFocusTraversalPolicy.getPreferredFocusedComponent(myAttrComponent);
+  }
+}