// Copyright 2000-2020 JetBrains s.r.o. Use of this source code is governed by the Apache 2.0 license that can be found in the LICENSE file.
package com.intellij.openapi.wm.impl.welcomeScreen.learnIde

import com.intellij.ui.JBColor
import javax.swing.text.SimpleAttributeSet
import javax.swing.text.StyleConstants

object LearnIdeContentColorsAndFonts {

  val ActiveInteractiveCoursesBorder = JBColor.namedColor("Component.focusedBorderColor", JBColor(0x87AFDA, 0x466d94))
  val InactiveInteractiveCoursesBorder = JBColor.namedColor("Component.borderColor", JBColor(0xC4C4C4, 0x5E6060))
  val HeaderColor = JBColor.namedColor("ParameterInfo.foreground", JBColor(0x1D1D1D, 0xBBBBBB))
  val HoveredColor = JBColor.namedColor("Plugins.lightSelectionBackground", JBColor(0xEDF6FE, 0x464A4D))
  val ModuleHeaderColor = JBColor.namedColor("link", JBColor(0x2470B3, 0x589DF6))
  val ModuleDescriptionColor = JBColor.namedColor("infoPanelForeground", JBColor(0x808080, 0x8C8C8C))
<<<<<<< HEAD
  val MODULE_HEADER = SimpleAttributeSet()
  val MODULE_DESCRIPTION = SimpleAttributeSet()
=======
>>>>>>> 3f278d0e

  val PARAGRAPH_STYLE = SimpleAttributeSet()

  init {
    applyZeroParagraphStyle(PARAGRAPH_STYLE)
  }

  private fun applyZeroParagraphStyle(simpleAttributeSet: SimpleAttributeSet) {
    StyleConstants.setLeftIndent(simpleAttributeSet, 0.0f)
    StyleConstants.setRightIndent(simpleAttributeSet, 0f)
    StyleConstants.setSpaceAbove(simpleAttributeSet, 0.0f)
    StyleConstants.setSpaceBelow(simpleAttributeSet, 0.0f)
    StyleConstants.setLineSpacing(simpleAttributeSet, 0.0f)
  }

}<|MERGE_RESOLUTION|>--- conflicted
+++ resolved
@@ -13,11 +13,6 @@
   val HoveredColor = JBColor.namedColor("Plugins.lightSelectionBackground", JBColor(0xEDF6FE, 0x464A4D))
   val ModuleHeaderColor = JBColor.namedColor("link", JBColor(0x2470B3, 0x589DF6))
   val ModuleDescriptionColor = JBColor.namedColor("infoPanelForeground", JBColor(0x808080, 0x8C8C8C))
-<<<<<<< HEAD
-  val MODULE_HEADER = SimpleAttributeSet()
-  val MODULE_DESCRIPTION = SimpleAttributeSet()
-=======
->>>>>>> 3f278d0e
 
   val PARAGRAPH_STYLE = SimpleAttributeSet()
 
