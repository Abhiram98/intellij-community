// Copyright 2000-2018 JetBrains s.r.o. Use of this source code is governed by the Apache 2.0 license that can be found in the LICENSE file.
package com.intellij.ide.actions;

import com.intellij.ide.caches.CachesInvalidator;
import com.intellij.openapi.actionSystem.AnAction;
import com.intellij.openapi.actionSystem.AnActionEvent;
import com.intellij.openapi.actionSystem.CommonDataKeys;
import com.intellij.openapi.application.ApplicationManager;
import com.intellij.openapi.application.ex.ApplicationEx;
import com.intellij.openapi.project.DumbAware;
import com.intellij.openapi.ui.Messages;
import com.intellij.openapi.util.registry.Registry;
import com.intellij.openapi.util.text.StringUtil;
import com.intellij.openapi.vfs.newvfs.persistent.FSRecords;
import com.intellij.util.SmartList;
import com.intellij.util.containers.ContainerUtil;
import com.intellij.util.indexing.FileBasedIndex;
import org.jetbrains.annotations.NotNull;

import java.util.Collections;
import java.util.List;

public class InvalidateCachesAction extends AnAction implements DumbAware {

  @Override
  public void update(@NotNull AnActionEvent e) {
    super.update(e);
    e.getPresentation().setText(ApplicationManager.getApplication().isRestartCapable() ? "Invalidate Caches / Restart..." : "Invalidate Caches...");
  }

  @Override
  public void actionPerformed(@NotNull AnActionEvent e) {
    final ApplicationEx app = (ApplicationEx)ApplicationManager.getApplication();
    final boolean mac = Messages.canShowMacSheetPanel();
    boolean canRestart = app.isRestartCapable();

    String[] options = new String[canRestart ? 4 : 3];
    options[0] = canRestart ? "Invalidate and &Restart" : "Invalidate and &Exit";
    options[1] = mac ? "Cancel" : "&Invalidate";
    options[2] = mac ? "&Invalidate" : "Cancel";
    if (canRestart) {
      options[3] = "&Just Restart";
    }

    List<String> descriptions = new SmartList<>();
    boolean invalidateCachesInvalidatesVfs = Registry.is("idea.invalidate.caches.invalidates.vfs");

    if (invalidateCachesInvalidatesVfs) descriptions.add("Local History");

    for (CachesInvalidator invalidater : CachesInvalidator.EP_NAME.getExtensions()) {
      ContainerUtil.addIfNotNull(descriptions, invalidater.getDescription());
    }
    Collections.sort(descriptions);

    String warnings = "WARNING: ";
    if (descriptions.size() == 1) {
      warnings += descriptions.get(0) + " will be also cleared.";
    }
    else if (!descriptions.isEmpty()) {
      warnings += "The following items will also be cleared:\n"
                  + StringUtil.join(descriptions, s -> "  " + s, "\n");
    }

    String message = "The caches will be invalidated and rebuilt on the next startup.\n\n" +
                     (descriptions.isEmpty() ? "" :  warnings + "\n\n") +
                     "Would you like to continue?\n";
    int result = Messages.showDialog(e.getData(CommonDataKeys.PROJECT),
                                     message,
                                     "Invalidate Caches",
                                     options, 0,
                                     Messages.getWarningIcon());

    if (result == -1 || result == (mac ? 1 : 2)) {
      return;
    }

    if (result == 3) {
      app.restart(true);
      return;
    }

<<<<<<< HEAD
    UsageTrigger.trigger(ApplicationManagerEx.getApplicationEx().getName() + ".caches.invalidated");
    if (invalidateCachesInvalidatesVfs) FSRecords.getInstance().invalidateCaches();
=======
    if (invalidateCachesInvalidatesVfs) FSRecords.invalidateCaches();
>>>>>>> a1e98120
    else FileBasedIndex.getInstance().invalidateCaches();

    for (CachesInvalidator invalidater : CachesInvalidator.EP_NAME.getExtensions()) {
      invalidater.invalidateCaches();
    }

    if (result == 0) app.restart(true);
  }
}<|MERGE_RESOLUTION|>--- conflicted
+++ resolved
@@ -79,12 +79,7 @@
       return;
     }
 
-<<<<<<< HEAD
-    UsageTrigger.trigger(ApplicationManagerEx.getApplicationEx().getName() + ".caches.invalidated");
     if (invalidateCachesInvalidatesVfs) FSRecords.getInstance().invalidateCaches();
-=======
-    if (invalidateCachesInvalidatesVfs) FSRecords.invalidateCaches();
->>>>>>> a1e98120
     else FileBasedIndex.getInstance().invalidateCaches();
 
     for (CachesInvalidator invalidater : CachesInvalidator.EP_NAME.getExtensions()) {
