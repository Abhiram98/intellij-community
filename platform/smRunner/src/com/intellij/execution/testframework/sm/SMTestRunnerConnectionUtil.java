/*
 * Copyright 2000-2016 JetBrains s.r.o.
 *
 * Licensed under the Apache License, Version 2.0 (the "License");
 * you may not use this file except in compliance with the License.
 * You may obtain a copy of the License at
 *
 * http://www.apache.org/licenses/LICENSE-2.0
 *
 * Unless required by applicable law or agreed to in writing, software
 * distributed under the License is distributed on an "AS IS" BASIS,
 * WITHOUT WARRANTIES OR CONDITIONS OF ANY KIND, either express or implied.
 * See the License for the specific language governing permissions and
 * limitations under the License.
 */
package com.intellij.execution.testframework.sm;

import com.intellij.execution.ExecutionException;
import com.intellij.execution.Location;
import com.intellij.execution.process.ProcessAdapter;
import com.intellij.execution.process.ProcessEvent;
import com.intellij.execution.process.ProcessHandler;
import com.intellij.execution.runners.ExecutionEnvironment;
import com.intellij.execution.testframework.TestConsoleProperties;
import com.intellij.execution.testframework.sm.runner.*;
import com.intellij.execution.testframework.sm.runner.ui.AttachToProcessListener;
import com.intellij.execution.testframework.sm.runner.ui.SMTRunnerConsoleView;
import com.intellij.execution.testframework.sm.runner.ui.SMTRunnerUIActionsHandler;
import com.intellij.execution.testframework.sm.runner.ui.SMTestRunnerResultsForm;
import com.intellij.execution.testframework.ui.BaseTestsOutputConsoleView;
import com.intellij.openapi.extensions.Extensions;
import com.intellij.openapi.project.DumbAware;
import com.intellij.openapi.project.DumbService;
import com.intellij.openapi.project.Project;
import com.intellij.openapi.util.Disposer;
import com.intellij.openapi.util.Key;
import com.intellij.psi.search.GlobalSearchScope;
import com.intellij.testIntegration.TestLocationProvider;
import com.intellij.util.io.URLUtil;
import org.jetbrains.annotations.NotNull;
import org.jetbrains.annotations.Nullable;

import java.util.Collections;
import java.util.List;

/**
 * @author Roman Chernyatchik
 */
public class SMTestRunnerConnectionUtil {
  private static final String TEST_RUNNER_DEBUG_MODE_PROPERTY = "idea.smrunner.debug";

  private SMTestRunnerConnectionUtil() { }

  /**
   * Creates Test Runner console component with test tree, console, statistics tabs
   * and attaches it to given Process handler.
   * <p/>
   * You can use this method in run configuration's CommandLineState. You should
   * just override "execute" method of your custom command line state and return
   * test runner's console.
   * <p/>
   * E.g: <pre>{@code
   * public class MyCommandLineState extends CommandLineState {
   *
   *   // ...
   *
   *   @Override
   *   public ExecutionResult execute(@NotNull Executor executor, @NotNull ProgramRunner runner) throws ExecutionException {
   *     ProcessHandler processHandler = startProcess();
   *     RunConfiguration runConfiguration = getConfiguration();
   *     ExecutionEnvironment environment = getEnvironment();
   *     TestConsoleProperties properties = new SMTRunnerConsoleProperties(runConfiguration, "xUnit", executor)
   *     ConsoleView console = SMTestRunnerConnectionUtil.createAndAttachConsole("xUnit", processHandler, properties, environment);
   *     return new DefaultExecutionResult(console, processHandler, createActions(console, processHandler));
   *   }
   * }
   * }</pre>
   * <p/>
   * NB: For debug purposes please enable "debug mode". In this mode test runner will also validate
   * consistency of test events communication protocol and throw assertion errors. To enable debug mode
   * please set system property idea.smrunner.debug=true
   *
   * @param testFrameworkName Is used to store(project level) latest value of testTree/consoleTab splitter and other settings
   *                          and also will be mentioned in debug diagnostics
   * @param processHandler    Process handler
   * @param consoleProperties Console properties for test console actions
   * @return Console view
   * @throws ExecutionException If IDEA cannot execute process this exception will
   *                            be caught and shown in error message box
   */
  @NotNull
  public static BaseTestsOutputConsoleView createAndAttachConsole(@NotNull String testFrameworkName,
                                                                  @NotNull ProcessHandler processHandler,
                                                                  @NotNull TestConsoleProperties consoleProperties) throws ExecutionException {
    BaseTestsOutputConsoleView console = createConsole(testFrameworkName, consoleProperties);
    console.attachToProcess(processHandler);
    return console;
  }

  @NotNull
  public static BaseTestsOutputConsoleView createConsole(@NotNull String testFrameworkName,
                                                         @NotNull TestConsoleProperties consoleProperties) {
    String splitterPropertyName = getSplitterPropertyName(testFrameworkName);
    SMTRunnerConsoleView consoleView = new SMTRunnerConsoleView(consoleProperties, splitterPropertyName);
    initConsoleView(consoleView, testFrameworkName);
    return consoleView;
  }

  @NotNull
  public static String getSplitterPropertyName(@NotNull String testFrameworkName) {
    return testFrameworkName + ".Splitter.Proportion";
  }

  public static void initConsoleView(@NotNull final SMTRunnerConsoleView consoleView, @NotNull final String testFrameworkName) {
    consoleView.addAttachToProcessListener(new AttachToProcessListener() {
      @Override
      public void onAttachToProcess(@NotNull ProcessHandler processHandler) {
        TestConsoleProperties properties = consoleView.getProperties();

        TestProxyPrinterProvider printerProvider = null;
        if (properties instanceof SMTRunnerConsoleProperties) {
          TestProxyFilterProvider filterProvider = ((SMTRunnerConsoleProperties)properties).getFilterProvider();
          if (filterProvider != null) {
            printerProvider = new TestProxyPrinterProvider(consoleView, filterProvider);
          }
        }

        SMTestLocator testLocator = FileUrlProvider.INSTANCE;
        if (properties instanceof SMTRunnerConsoleProperties) {
          SMTestLocator customLocator = ((SMTRunnerConsoleProperties)properties).getTestLocator();
          if (customLocator != null) {
            testLocator = new CombinedTestLocator(customLocator);
          }
        }

        boolean idBasedTestTree = false;
        if (properties instanceof SMTRunnerConsoleProperties) {
          idBasedTestTree = ((SMTRunnerConsoleProperties)properties).isIdBasedTestTree();
        }

        SMTestRunnerResultsForm resultsForm = consoleView.getResultsViewer();
        attachEventsProcessors(properties,
                               resultsForm,
                               processHandler,
                               testFrameworkName,
                               testLocator,
                               idBasedTestTree,
                               printerProvider);
      }
    });
    consoleView.setHelpId("reference.runToolWindow.testResultsTab");
    consoleView.initUI();
  }

  /**
   * In debug mode SM Runner will check events consistency. All errors will be reported using IDEA errors logger.
   * This mode must be disabled in production. The most widespread false positives were detected when you debug tests.
   * In such cases Test Framework may fire events several times, etc.
   *
   * @return true if in debug mode, otherwise false.
   */
  public static boolean isInDebugMode() {
    return Boolean.valueOf(System.getProperty(TEST_RUNNER_DEBUG_MODE_PROPERTY));
  }

  private static void attachEventsProcessors(TestConsoleProperties consoleProperties,
                                             SMTestRunnerResultsForm resultsViewer,
                                             ProcessHandler processHandler,
                                             String testFrameworkName,
                                             @Nullable SMTestLocator locator,
                                             boolean idBasedTestTree,
                                             @Nullable TestProxyPrinterProvider printerProvider) {
    // build messages consumer
    final OutputToGeneralTestEventsConverter outputConsumer;
    if (consoleProperties instanceof SMCustomMessagesParsing) {
      outputConsumer = ((SMCustomMessagesParsing)consoleProperties).createTestEventsConverter(testFrameworkName, consoleProperties);
    }
    else {
      outputConsumer = new OutputToGeneralTestEventsConverter(testFrameworkName, consoleProperties);
    }

    // events processor
    final GeneralTestEventsProcessor eventsProcessor;
    if (idBasedTestTree) {
      eventsProcessor = new GeneralIdBasedToSMTRunnerEventsConvertor(consoleProperties.getProject(), resultsViewer.getTestsRootNode(), testFrameworkName);
    }
    else {
      eventsProcessor = new GeneralToSMTRunnerEventsConvertor(consoleProperties.getProject(), resultsViewer.getTestsRootNode(), testFrameworkName);
    }

    if (locator != null) {
      eventsProcessor.setLocator(locator);
    }

    if (printerProvider != null) {
      eventsProcessor.setPrinterProvider(printerProvider);
    }

    // UI actions
    final SMTRunnerUIActionsHandler uiActionsHandler = new SMTRunnerUIActionsHandler(consoleProperties);

    // subscribe to events

    // subscribes event processor on output consumer events
    outputConsumer.setProcessor(eventsProcessor);
    // subscribes result viewer on event processor
    eventsProcessor.addEventsListener(resultsViewer);
    // subscribes test runner's actions on results viewer events
    resultsViewer.addEventsListener(uiActionsHandler);

    processHandler.addProcessListener(new ProcessAdapter() {
      @Override
      public void processTerminated(@NotNull final ProcessEvent event) {
        outputConsumer.flushBufferBeforeTerminating();
        eventsProcessor.onFinishTesting();

        Disposer.dispose(eventsProcessor);
        Disposer.dispose(outputConsumer);
      }

      @Override
      public void startNotified(@NotNull final ProcessEvent event) {
        eventsProcessor.onStartTesting();
        outputConsumer.onStartTesting();
      }

      @Override
      public void onTextAvailable(@NotNull final ProcessEvent event, @NotNull final Key outputType) {
        outputConsumer.process(event.getText(), outputType);
      }
    });
  }

  private static class CombinedTestLocator implements SMTestLocator, DumbAware {
    private final SMTestLocator myLocator;

    public CombinedTestLocator(SMTestLocator locator) {
      myLocator = locator;
    }

    @NotNull
    @Override
    public List<Location> getLocation(@NotNull String protocol, @NotNull String path, @NotNull Project project, @NotNull GlobalSearchScope scope) {
      return getLocation(protocol, path, null, project, scope);
    }

    @NotNull
    @Override
    public List<Location> getLocation(@NotNull String protocol,
                                      @NotNull String path,
                                      @Nullable String metainfo,
                                      @NotNull Project project,
                                      @NotNull GlobalSearchScope scope) {
      if (URLUtil.FILE_PROTOCOL.equals(protocol)) {
        return FileUrlProvider.INSTANCE.getLocation(protocol, path, project, scope);
      }
<<<<<<< HEAD
      else if (!DumbService.isDumb(project) || DumbService.isDumbAware(myLocator) || Registry.is("dumb.aware.run.configurations")) {
        return myLocator.getLocation(protocol, path, metainfo, project, scope);
=======
      else if (!DumbService.isDumb(project) || DumbService.isDumbAware(myLocator)) {
        return myLocator.getLocation(protocol, path, project, scope);
>>>>>>> f7196658
      }
      else {
        return Collections.emptyList();
      }
    }
  }

  /** @deprecated use {@link #createConsole(String, TestConsoleProperties)} (to be removed in IDEA 17) */
  @SuppressWarnings({"unused", "deprecation"})
  public static BaseTestsOutputConsoleView createConsoleWithCustomLocator(@NotNull String testFrameworkName,
                                                                          @NotNull TestConsoleProperties consoleProperties,
                                                                          ExecutionEnvironment environment,
                                                                          @Nullable TestLocationProvider locator) {
    return createConsoleWithCustomLocator(testFrameworkName, consoleProperties, environment, locator, false, null);
  }

  /** @deprecated use {@link #createConsole(String, TestConsoleProperties)} (to be removed in IDEA 17) */
  @SuppressWarnings({"unused", "deprecation"})
  public static SMTRunnerConsoleView createConsoleWithCustomLocator(@NotNull String testFrameworkName,
                                                                    @NotNull TestConsoleProperties consoleProperties,
                                                                    ExecutionEnvironment environment,
                                                                    @Nullable TestLocationProvider locator,
                                                                    boolean idBasedTreeConstruction,
                                                                    @Nullable TestProxyFilterProvider filterProvider) {
    String splitterPropertyName = getSplitterPropertyName(testFrameworkName);
    SMTRunnerConsoleView consoleView = new SMTRunnerConsoleView(consoleProperties, splitterPropertyName);
    initConsoleView(consoleView, testFrameworkName, locator, idBasedTreeConstruction, filterProvider);
    return consoleView;
  }

  /** @deprecated use {@link #initConsoleView(SMTRunnerConsoleView, String)} (to be removed in IDEA 17) */
  @SuppressWarnings({"unused", "deprecation"})
  public static void initConsoleView(@NotNull final SMTRunnerConsoleView consoleView,
                                     @NotNull final String testFrameworkName,
                                     @Nullable final TestLocationProvider locator,
                                     final boolean idBasedTreeConstruction,
                                     @Nullable final TestProxyFilterProvider filterProvider) {
    consoleView.addAttachToProcessListener(new AttachToProcessListener() {
      @Override
      public void onAttachToProcess(@NotNull ProcessHandler processHandler) {
        TestConsoleProperties properties = consoleView.getProperties();

        SMTestLocator testLocator = new CompositeTestLocationProvider(locator);

        TestProxyPrinterProvider printerProvider = null;
        if (filterProvider != null) {
          printerProvider = new TestProxyPrinterProvider(consoleView, filterProvider);
        }

        SMTestRunnerResultsForm resultsForm = consoleView.getResultsViewer();
        attachEventsProcessors(properties,
                               resultsForm,
                               processHandler,
                               testFrameworkName,
                               testLocator,
                               idBasedTreeConstruction,
                               printerProvider);
      }
    });
    consoleView.setHelpId("reference.runToolWindow.testResultsTab");
    consoleView.initUI();
  }

  @SuppressWarnings("deprecation")
  private static class CompositeTestLocationProvider implements SMTestLocator {
    private final TestLocationProvider myPrimaryLocator;
    private final TestLocationProvider[] myLocators;

    private CompositeTestLocationProvider(@Nullable TestLocationProvider primaryLocator) {
      myPrimaryLocator = primaryLocator;
      myLocators = Extensions.getExtensions(TestLocationProvider.EP_NAME);
    }

    @NotNull
    @Override
    public List<Location> getLocation(@NotNull String protocol, @NotNull String path, @NotNull Project project, @NotNull GlobalSearchScope scope) {
      boolean isDumbMode = DumbService.isDumb(project);

      if (myPrimaryLocator != null && (!isDumbMode || myPrimaryLocator instanceof DumbAware)) {
        List<Location> locations = myPrimaryLocator.getLocation(protocol, path, project);
        if (!locations.isEmpty()) {
          return locations;
        }
      }

      if (URLUtil.FILE_PROTOCOL.equals(protocol)) {
        List<Location> locations = FileUrlProvider.INSTANCE.getLocation(protocol, path, project, scope);
        if (!locations.isEmpty()) {
          return locations;
        }
      }

      for (TestLocationProvider provider : myLocators) {
        if (!isDumbMode || provider instanceof DumbAware) {
          List<Location> locations = provider.getLocation(protocol, path, project);
          if (!locations.isEmpty()) {
            return locations;
          }
        }
      }

      return Collections.emptyList();
    }
  }
}<|MERGE_RESOLUTION|>--- conflicted
+++ resolved
@@ -254,13 +254,8 @@
       if (URLUtil.FILE_PROTOCOL.equals(protocol)) {
         return FileUrlProvider.INSTANCE.getLocation(protocol, path, project, scope);
       }
-<<<<<<< HEAD
-      else if (!DumbService.isDumb(project) || DumbService.isDumbAware(myLocator) || Registry.is("dumb.aware.run.configurations")) {
+      else if (!DumbService.isDumb(project) || DumbService.isDumbAware(myLocator)) {
         return myLocator.getLocation(protocol, path, metainfo, project, scope);
-=======
-      else if (!DumbService.isDumb(project) || DumbService.isDumbAware(myLocator)) {
-        return myLocator.getLocation(protocol, path, project, scope);
->>>>>>> f7196658
       }
       else {
         return Collections.emptyList();
