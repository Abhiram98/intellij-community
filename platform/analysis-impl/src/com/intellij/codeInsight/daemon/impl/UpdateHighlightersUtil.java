/*
 * Copyright 2000-2016 JetBrains s.r.o.
 *
 * Licensed under the Apache License, Version 2.0 (the "License");
 * you may not use this file except in compliance with the License.
 * You may obtain a copy of the License at
 *
 * http://www.apache.org/licenses/LICENSE-2.0
 *
 * Unless required by applicable law or agreed to in writing, software
 * distributed under the License is distributed on an "AS IS" BASIS,
 * WITHOUT WARRANTIES OR CONDITIONS OF ANY KIND, either express or implied.
 * See the License for the specific language governing permissions and
 * limitations under the License.
 */

package com.intellij.codeInsight.daemon.impl;

import com.intellij.codeInsight.daemon.GutterMark;
import com.intellij.lang.annotation.HighlightSeverity;
import com.intellij.openapi.application.ApplicationManager;
import com.intellij.openapi.editor.Document;
import com.intellij.openapi.editor.RangeMarker;
import com.intellij.openapi.editor.colors.EditorColorsScheme;
import com.intellij.openapi.editor.event.DocumentEvent;
import com.intellij.openapi.editor.ex.DocumentEx;
import com.intellij.openapi.editor.ex.MarkupModelEx;
import com.intellij.openapi.editor.ex.RangeHighlighterEx;
import com.intellij.openapi.editor.impl.DocumentMarkupModel;
import com.intellij.openapi.editor.impl.RangeMarkerTree;
import com.intellij.openapi.editor.impl.RedBlackTree;
import com.intellij.openapi.editor.markup.*;
import com.intellij.openapi.project.Project;
import com.intellij.openapi.util.*;
import com.intellij.psi.PsiDocumentManager;
import com.intellij.psi.PsiFile;
import com.intellij.util.Consumer;
import com.intellij.util.Processor;
import com.intellij.util.containers.ContainerUtil;
import gnu.trove.THashMap;
import gnu.trove.THashSet;
import org.jetbrains.annotations.NotNull;
import org.jetbrains.annotations.Nullable;

import java.awt.*;
import java.util.*;
import java.util.List;

public class UpdateHighlightersUtil {
  private static final Comparator<HighlightInfo> BY_START_OFFSET_NODUPS = (o1, o2) -> {
    int d = o1.getActualStartOffset() - o2.getActualStartOffset();
    if (d != 0) return d;
    d = o1.getActualEndOffset() - o2.getActualEndOffset();
    if (d != 0) return d;

    d = Comparing.compare(o1.getSeverity(), o2.getSeverity());
    if (d != 0) return -d; // higher severity first, to prevent warnings overlap errors

    if (!Comparing.equal(o1.type, o2.type)) {
      return String.valueOf(o1.type).compareTo(String.valueOf(o2.type));
    }

    if (!Comparing.equal(o1.getGutterIconRenderer(), o2.getGutterIconRenderer())) {
      return String.valueOf(o1.getGutterIconRenderer()).compareTo(String.valueOf(o2.getGutterIconRenderer()));
    }

    if (!Comparing.equal(o1.forcedTextAttributes, o2.forcedTextAttributes)) {
      return String.valueOf(o1.getGutterIconRenderer()).compareTo(String.valueOf(o2.getGutterIconRenderer()));
    }

    if (!Comparing.equal(o1.forcedTextAttributesKey, o2.forcedTextAttributesKey)) {
      return String.valueOf(o1.getGutterIconRenderer()).compareTo(String.valueOf(o2.getGutterIconRenderer()));
    }

    return Comparing.compare(o1.getDescription(), o2.getDescription());
  };

  private static boolean isCoveredByOffsets(HighlightInfo info, HighlightInfo coveredBy) {
    return coveredBy.startOffset <= info.startOffset && info.endOffset <= coveredBy.endOffset && info.getGutterIconRenderer() == null;
  }

  static void addHighlighterToEditorIncrementally(@NotNull Project project,
                                                  @NotNull Document document,
                                                  @NotNull PsiFile file,
                                                  int startOffset,
                                                  int endOffset,
                                                  @NotNull final HighlightInfo info,
                                                  @Nullable final EditorColorsScheme colorsScheme, // if null global scheme will be used
                                                  final int group,
                                                  @NotNull Map<TextRange, RangeMarker> ranges2markersCache) {
    ApplicationManager.getApplication().assertIsDispatchThread();
    if (isFileLevelOrGutterAnnotation(info)) return;
    if (info.getStartOffset() < startOffset || info.getEndOffset() > endOffset) return;

    MarkupModel markup = DocumentMarkupModel.forDocument(document, project, true);
    final SeverityRegistrar severityRegistrar = SeverityRegistrar.getSeverityRegistrar(project);
    final boolean myInfoIsError = isSevere(info, severityRegistrar);
    Processor<HighlightInfo> otherHighlightInTheWayProcessor = oldInfo -> {
      if (!myInfoIsError && isCovered(info, severityRegistrar, oldInfo)) {
        return false;
      }

      return oldInfo.getGroup() != group || !oldInfo.equalsByActualOffset(info);
    };
    boolean allIsClear = DaemonCodeAnalyzerEx.processHighlights(document, project,
                                                                null, info.getActualStartOffset(), info.getActualEndOffset(),
                                                                otherHighlightInTheWayProcessor);
    if (allIsClear) {
      createOrReuseHighlighterFor(info, colorsScheme, document, group, file, (MarkupModelEx)markup, null, ranges2markersCache, severityRegistrar);

      clearWhiteSpaceOptimizationFlag(document);
      assertMarkupConsistent(markup, project);
    }
  }

  public static boolean isFileLevelOrGutterAnnotation(HighlightInfo info) {
    return info.isFileLevelAnnotation() || info.getGutterIconRenderer() != null;
  }

  public static void setHighlightersToEditor(@NotNull Project project,
                                             @NotNull Document document,
                                             int startOffset,
                                             int endOffset,
                                             @NotNull Collection<HighlightInfo> highlights,
                                             @Nullable final EditorColorsScheme colorsScheme, // if null global scheme will be used
                                             int group) {
    TextRange range = new TextRange(startOffset, endOffset);
    ApplicationManager.getApplication().assertIsDispatchThread();

    PsiFile psiFile = PsiDocumentManager.getInstance(project).getPsiFile(document);
    final DaemonCodeAnalyzerEx codeAnalyzer = DaemonCodeAnalyzerEx.getInstanceEx(project);
    codeAnalyzer.cleanFileLevelHighlights(project, group, psiFile);

    MarkupModel markup = DocumentMarkupModel.forDocument(document, project, true);
    assertMarkupConsistent(markup, project);

    setHighlightersInRange(project, document, range, colorsScheme, new ArrayList<>(highlights), (MarkupModelEx)markup, group);
  }

  @Deprecated //for teamcity
  public static void setHighlightersToEditor(@NotNull Project project,
                                             @NotNull Document document,
                                             int startOffset,
                                             int endOffset,
                                             @NotNull Collection<HighlightInfo> highlights,
                                             int group) {
    setHighlightersToEditor(project, document, startOffset, endOffset, highlights, null, group);
  }

  // set highlights inside startOffset,endOffset but outside priorityRange
  static void setHighlightersOutsideRange(@NotNull final Project project,
                                          @NotNull final Document document,
                                          @NotNull final PsiFile psiFile,
                                          @NotNull final List<HighlightInfo> infos,
                                          @Nullable final EditorColorsScheme colorsScheme,
                                          // if null global scheme will be used
                                          final int startOffset,
                                          final int endOffset,
                                          @NotNull final ProperTextRange priorityRange,
                                          final int group) {
    ApplicationManager.getApplication().assertIsDispatchThread();

    final DaemonCodeAnalyzerEx codeAnalyzer = DaemonCodeAnalyzerEx.getInstanceEx(project);
    if (startOffset == 0 && endOffset == document.getTextLength()) {
      codeAnalyzer.cleanFileLevelHighlights(project, group, psiFile);
    }

    final MarkupModel markup = DocumentMarkupModel.forDocument(document, project, true);
    assertMarkupConsistent(markup, project);

    final SeverityRegistrar severityRegistrar = SeverityRegistrar.getSeverityRegistrar(project);
    final HighlightersRecycler infosToRemove = new HighlightersRecycler();
    ContainerUtil.quickSort(infos, BY_START_OFFSET_NODUPS);
    Set<HighlightInfo> infoSet = new THashSet<>(infos);

    Processor<HighlightInfo> processor = info -> {
      if (info.getGroup() == group) {
        RangeHighlighter highlighter = info.highlighter;
        int hiStart = highlighter.getStartOffset();
        int hiEnd = highlighter.getEndOffset();
        if (!info.isFromInjection() && hiEnd < document.getTextLength() && (hiEnd <= startOffset || hiStart >= endOffset)) {
          return true; // injections are oblivious to restricting range
        }
        boolean toRemove = infoSet.contains(info) ||
                           !priorityRange.containsRange(hiStart, hiEnd) &&
                           (hiEnd != document.getTextLength() || priorityRange.getEndOffset() != document.getTextLength());
        if (toRemove) {
          infosToRemove.recycleHighlighter(highlighter);
          info.highlighter = null;
        }
      }
      return true;
    };
    DaemonCodeAnalyzerEx.processHighlightsOverlappingOutside(document, project, null, priorityRange.getStartOffset(), priorityRange.getEndOffset(), processor);

    final Map<TextRange, RangeMarker> ranges2markersCache = new THashMap<>(10);
    final boolean[] changed = {false};
    RangeMarkerTree.sweep((RangeMarkerTree.Generator<HighlightInfo>)processor1 -> ContainerUtil.process(infos, processor1), (offset, info, atStart, overlappingIntervals) -> {
      if (!atStart) return true;
      if (!info.isFromInjection() && info.getEndOffset() < document.getTextLength() && (info.getEndOffset() <= startOffset || info.getStartOffset()>=endOffset)) return true; // injections are oblivious to restricting range

      if (info.isFileLevelAnnotation()) {
        codeAnalyzer.addFileLevelHighlight(project, group, info, psiFile);
        changed[0] = true;
        return true;
      }
      if (isWarningCoveredByError(info, overlappingIntervals, severityRegistrar)) {
        return true;
      }
      if (info.getStartOffset() < priorityRange.getStartOffset() || info.getEndOffset() > priorityRange.getEndOffset()) {
        createOrReuseHighlighterFor(info, colorsScheme, document, group, psiFile, (MarkupModelEx)markup, infosToRemove,
                                      ranges2markersCache, severityRegistrar);
        changed[0] = true;
      }
      return true;
    });
    for (RangeHighlighter highlighter : infosToRemove.forAllInGarbageBin()) {
      highlighter.dispose();
      changed[0] = true;
    }

    if (changed[0]) {
      clearWhiteSpaceOptimizationFlag(document);
    }
    assertMarkupConsistent(markup, project);
  }

  static void setHighlightersInRange(@NotNull final Project project,
                                     @NotNull final Document document,
                                     @NotNull final TextRange range,
                                     @Nullable final EditorColorsScheme colorsScheme, // if null global scheme will be used
                                     @NotNull final List<HighlightInfo> infos,
                                     @NotNull final MarkupModelEx markup,
                                     final int group) {
    ApplicationManager.getApplication().assertIsDispatchThread();

    final SeverityRegistrar severityRegistrar = SeverityRegistrar.getSeverityRegistrar(project);
    final HighlightersRecycler infosToRemove = new HighlightersRecycler();
    DaemonCodeAnalyzerEx.processHighlights(document, project, null, range.getStartOffset(), range.getEndOffset(), info -> {
        if (info.getGroup() == group) {
          RangeHighlighter highlighter = info.highlighter;
          int hiStart = highlighter.getStartOffset();
          int hiEnd = highlighter.getEndOffset();
          boolean willBeRemoved = hiEnd == document.getTextLength() && range.getEndOffset() == document.getTextLength()
                                /*|| range.intersectsStrict(hiStart, hiEnd)*/ || range.containsRange(hiStart, hiEnd) /*|| hiStart <= range.getStartOffset() && hiEnd >= range.getEndOffset()*/;
          if (willBeRemoved) {
            infosToRemove.recycleHighlighter(highlighter);
            info.highlighter = null;
          }
        }
        return true;
      });

    ContainerUtil.quickSort(infos, BY_START_OFFSET_NODUPS);
    final Map<TextRange, RangeMarker> ranges2markersCache = new THashMap<>(10);
    final PsiFile psiFile = PsiDocumentManager.getInstance(project).getPsiFile(document);
    final DaemonCodeAnalyzerEx codeAnalyzer = DaemonCodeAnalyzerEx.getInstanceEx(project);
    final boolean[] changed = {false};
<<<<<<< HEAD
    markup.inBulkUpdate(new Runnable() {
      @Override
      public void run() {
        RangeMarkerTree.sweep(new RangeMarkerTree.Generator<HighlightInfo>() {
          @Override
          public boolean generateInStartOffsetOrder(@NotNull final Processor<HighlightInfo> processor) {
            return ContainerUtil.process(infos, processor);
          }
        }, new SweepProcessor<HighlightInfo>() {
          @Override
          public boolean process(int offset, @NotNull HighlightInfo info, boolean atStart, @NotNull Collection<HighlightInfo> overlappingIntervals) {
            if (!atStart) {
              return true;
            }
            if (info.isFileLevelAnnotation() && psiFile != null && psiFile.getViewProvider().isPhysical()) {
              codeAnalyzer.addFileLevelHighlight(project, group, info, psiFile);
              changed[0] = true;
              return true;
            }
            if (isWarningCoveredByError(info, overlappingIntervals, severityRegistrar)) {
              return true;
            }
            if (info.getStartOffset() >= range.getStartOffset() && info.getEndOffset() <= range.getEndOffset() && psiFile != null) {
          createOrReuseHighlighterFor(info, colorsScheme, document, group, psiFile, markup, infosToRemove, ranges2markersCache, severityRegistrar);
              changed[0] = true;
            }
            return true;
          }
        });
        for (RangeHighlighter highlighter : infosToRemove.forAllInGarbageBin()) {
          highlighter.dispose();
          changed[0] = true;
        }

        if (changed[0]) {
          clearWhiteSpaceOptimizationFlag(document);
        }
        assertMarkupConsistent(markup, project);
=======
    RangeMarkerTree.sweep((RangeMarkerTree.Generator<HighlightInfo>)processor -> ContainerUtil.process(infos, processor), (offset, info, atStart, overlappingIntervals) -> {
      if (!atStart) {
        return true;
      }
      if (info.isFileLevelAnnotation() && psiFile != null && psiFile.getViewProvider().isPhysical()) {
        codeAnalyzer.addFileLevelHighlight(project, group, info, psiFile);
        changed[0] = true;
        return true;
      }
      if (isWarningCoveredByError(info, overlappingIntervals, severityRegistrar)) {
        return true;
>>>>>>> bd50525b
      }
      if (info.getStartOffset() >= range.getStartOffset() && info.getEndOffset() <= range.getEndOffset() && psiFile != null) {
        createOrReuseHighlighterFor(info, colorsScheme, document, group, psiFile, markup, infosToRemove, ranges2markersCache, severityRegistrar);
        changed[0] = true;
      }
      return true;
    });
  }

  private static boolean isWarningCoveredByError(@NotNull HighlightInfo info,
                                                 @NotNull Collection<HighlightInfo> overlappingIntervals,
                                                 @NotNull SeverityRegistrar severityRegistrar) {
    if (!isSevere(info, severityRegistrar)) {
      for (HighlightInfo overlapping : overlappingIntervals) {
        if (isCovered(info, severityRegistrar, overlapping)) return true;
      }
    }
    return false;
  }

  private static boolean isCovered(@NotNull HighlightInfo warning, @NotNull SeverityRegistrar severityRegistrar, @NotNull HighlightInfo candidate) {
    if (!isCoveredByOffsets(warning, candidate)) return false;
    HighlightSeverity severity = candidate.getSeverity();
    if (severity == HighlightInfoType.SYMBOL_TYPE_SEVERITY) return false; // syntax should not interfere with warnings
    return isSevere(candidate, severityRegistrar);
  }

  private static boolean isSevere(@NotNull HighlightInfo info, @NotNull SeverityRegistrar severityRegistrar) {
    HighlightSeverity severity = info.getSeverity();
    return severityRegistrar.compare(HighlightSeverity.ERROR, severity) <= 0 || severity == HighlightInfoType.SYMBOL_TYPE_SEVERITY;
  }

  private static void createOrReuseHighlighterFor(@NotNull final HighlightInfo info,
                                                  @Nullable final EditorColorsScheme colorsScheme, // if null global scheme will be used
                                                  @NotNull final Document document,
                                                  final int group,
                                                  @NotNull final PsiFile psiFile,
                                                  @NotNull MarkupModelEx markup,
                                                  @Nullable HighlightersRecycler infosToRemove,
                                                  @NotNull final Map<TextRange, RangeMarker> ranges2markersCache,
                                                  @NotNull SeverityRegistrar severityRegistrar) {
    int infoStartOffset = info.startOffset;
    int infoEndOffset = info.endOffset;

    final int docLength = document.getTextLength();
    if (infoEndOffset > docLength) {
      infoEndOffset = docLength;
      infoStartOffset = Math.min(infoStartOffset, infoEndOffset);
    }
    if (infoEndOffset == infoStartOffset && !info.isAfterEndOfLine()) {
      if (infoEndOffset == docLength) return;  // empty highlighter beyond file boundaries
      infoEndOffset++; //show something in case of empty highlightinfo
    }

    info.setGroup(group);

    int layer = getLayer(info, severityRegistrar);
    RangeHighlighterEx highlighter = infosToRemove == null ? null : (RangeHighlighterEx)infosToRemove.pickupHighlighterFromGarbageBin(info.startOffset, info.endOffset, layer);

    final TextRange finalInfoRange = new TextRange(infoStartOffset, infoEndOffset);
    final TextAttributes infoAttributes = info.getTextAttributes(psiFile, colorsScheme);
    Consumer<RangeHighlighterEx> changeAttributes = finalHighlighter -> {
      if (infoAttributes != null) {
        finalHighlighter.setTextAttributes(infoAttributes);
      }

      info.highlighter = finalHighlighter;
      finalHighlighter.setAfterEndOfLine(info.isAfterEndOfLine());

      Color color = info.getErrorStripeMarkColor(psiFile, colorsScheme);
      finalHighlighter.setErrorStripeMarkColor(color);
      if (info != finalHighlighter.getErrorStripeTooltip()) {
        finalHighlighter.setErrorStripeTooltip(info);
      }
      GutterMark renderer = info.getGutterIconRenderer();
      finalHighlighter.setGutterIconRenderer((GutterIconRenderer)renderer);

      ranges2markersCache.put(finalInfoRange, info.highlighter);
      if (info.quickFixActionRanges != null) {
        List<Pair<HighlightInfo.IntentionActionDescriptor, RangeMarker>> list =
          new ArrayList<>(info.quickFixActionRanges.size());
        for (Pair<HighlightInfo.IntentionActionDescriptor, TextRange> pair : info.quickFixActionRanges) {
          TextRange textRange = pair.second;
          RangeMarker marker = getOrCreate(document, ranges2markersCache, textRange);
          list.add(Pair.create(pair.first, marker));
        }
        info.quickFixActionMarkers = ContainerUtil.createLockFreeCopyOnWriteList(list);
      }
      ProperTextRange fixRange = info.getFixTextRange();
      if (finalInfoRange.equals(fixRange)) {
        info.fixMarker = null; // null means it the same as highlighter'
      }
      else {
        info.fixMarker = getOrCreate(document, ranges2markersCache, fixRange);
      }
    };

    if (highlighter == null) {
      highlighter = markup.addRangeHighlighterAndChangeAttributes(infoStartOffset, infoEndOffset, layer, null,
                                                                  HighlighterTargetArea.EXACT_RANGE, false, changeAttributes);
    }
    else {
      markup.changeAttributesInBatch(highlighter, changeAttributes);
    }

    boolean attributesSet = Comparing.equal(infoAttributes, highlighter.getTextAttributes());
    assert attributesSet : "Info: " + infoAttributes +
                           "; colorsScheme: " + (colorsScheme == null ? "[global]" : colorsScheme.getName()) +
                           "; highlighter:" + highlighter.getTextAttributes();
  }

  private static int getLayer(@NotNull HighlightInfo info, @NotNull SeverityRegistrar severityRegistrar) {
    final HighlightSeverity severity = info.getSeverity();
    int layer;
    if (severity == HighlightSeverity.WARNING) {
      layer = HighlighterLayer.WARNING;
    }
    else if (severityRegistrar.compare(severity, HighlightSeverity.ERROR) >= 0) {
      layer = HighlighterLayer.ERROR;
    }
    else if (severity == HighlightInfoType.INJECTED_FRAGMENT_SEVERITY) {
      layer = HighlighterLayer.CARET_ROW-1;
    }
    else if (severity == HighlightInfoType.ELEMENT_UNDER_CARET_SEVERITY) {
      layer = HighlighterLayer.ELEMENT_UNDER_CARET;
    }
    else {
      layer = HighlighterLayer.ADDITIONAL_SYNTAX;
    }
    return layer;
  }

  @NotNull
  private static RangeMarker getOrCreate(@NotNull Document document, @NotNull Map<TextRange, RangeMarker> ranges2markersCache, @NotNull TextRange textRange) {
    return ranges2markersCache.computeIfAbsent(textRange, __ -> document.createRangeMarker(textRange));
  }

  private static final Key<Boolean> TYPING_INSIDE_HIGHLIGHTER_OCCURRED = Key.create("TYPING_INSIDE_HIGHLIGHTER_OCCURRED");
  static boolean isWhitespaceOptimizationAllowed(@NotNull Document document) {
    return document.getUserData(TYPING_INSIDE_HIGHLIGHTER_OCCURRED) == null;
  }
  private static void disableWhiteSpaceOptimization(@NotNull Document document) {
    document.putUserData(TYPING_INSIDE_HIGHLIGHTER_OCCURRED, Boolean.TRUE);
  }
  private static void clearWhiteSpaceOptimizationFlag(@NotNull Document document) {
    document.putUserData(TYPING_INSIDE_HIGHLIGHTER_OCCURRED, null);
  }

  static void updateHighlightersByTyping(@NotNull Project project, @NotNull DocumentEvent e) {
    ApplicationManager.getApplication().assertIsDispatchThread();

    final Document document = e.getDocument();
    if (document instanceof DocumentEx && ((DocumentEx)document).isInBulkUpdate()) return;

    final MarkupModel markup = DocumentMarkupModel.forDocument(document, project, true);
    assertMarkupConsistent(markup, project);

    final int start = e.getOffset() - 1;
    final int end = start + e.getOldLength();

    final List<HighlightInfo> toRemove = new ArrayList<>();
    DaemonCodeAnalyzerEx.processHighlights(document, project, null, start, end, info -> {
      if (!info.needUpdateOnTyping()) return true;

      RangeHighlighter highlighter = info.highlighter;
      int highlighterStart = highlighter.getStartOffset();
      int highlighterEnd = highlighter.getEndOffset();
      if (info.isAfterEndOfLine()) {
        if (highlighterStart < document.getTextLength()) {
          highlighterStart += 1;
        }
        if (highlighterEnd < document.getTextLength()) {
          highlighterEnd += 1;
        }
      }
      if (!highlighter.isValid() || start < highlighterEnd && highlighterStart <= end) {
        toRemove.add(info);
      }
      return true;
    });

    for (HighlightInfo info : toRemove) {
      if (!info.highlighter.isValid() || info.type.equals(HighlightInfoType.WRONG_REF)) {
        info.highlighter.dispose();
      }
    }

    assertMarkupConsistent(markup, project);

    if (!toRemove.isEmpty()) {
      disableWhiteSpaceOptimization(document);
    }
  }

  private static void assertMarkupConsistent(@NotNull final MarkupModel markup, @NotNull Project project) {
    if (!RedBlackTree.VERIFY) {
      return;
    }
    Document document = markup.getDocument();
    DaemonCodeAnalyzerEx.processHighlights(document, project, null, 0, document.getTextLength(), info -> {
      assert ((MarkupModelEx)markup).containsHighlighter(info.highlighter);
      return true;
    });
    RangeHighlighter[] allHighlighters = markup.getAllHighlighters();
    for (RangeHighlighter highlighter : allHighlighters) {
      if (!highlighter.isValid()) continue;
      Object tooltip = highlighter.getErrorStripeTooltip();
      if (!(tooltip instanceof HighlightInfo)) {
        continue;
      }
      final HighlightInfo info = (HighlightInfo)tooltip;
      boolean contains = !DaemonCodeAnalyzerEx
        .processHighlights(document, project, null, info.getActualStartOffset(), info.getActualEndOffset(),
                           highlightInfo -> BY_START_OFFSET_NODUPS.compare(highlightInfo, info) != 0);
      assert contains: info;
    }
  }
}<|MERGE_RESOLUTION|>--- conflicted
+++ resolved
@@ -256,46 +256,6 @@
     final PsiFile psiFile = PsiDocumentManager.getInstance(project).getPsiFile(document);
     final DaemonCodeAnalyzerEx codeAnalyzer = DaemonCodeAnalyzerEx.getInstanceEx(project);
     final boolean[] changed = {false};
-<<<<<<< HEAD
-    markup.inBulkUpdate(new Runnable() {
-      @Override
-      public void run() {
-        RangeMarkerTree.sweep(new RangeMarkerTree.Generator<HighlightInfo>() {
-          @Override
-          public boolean generateInStartOffsetOrder(@NotNull final Processor<HighlightInfo> processor) {
-            return ContainerUtil.process(infos, processor);
-          }
-        }, new SweepProcessor<HighlightInfo>() {
-          @Override
-          public boolean process(int offset, @NotNull HighlightInfo info, boolean atStart, @NotNull Collection<HighlightInfo> overlappingIntervals) {
-            if (!atStart) {
-              return true;
-            }
-            if (info.isFileLevelAnnotation() && psiFile != null && psiFile.getViewProvider().isPhysical()) {
-              codeAnalyzer.addFileLevelHighlight(project, group, info, psiFile);
-              changed[0] = true;
-              return true;
-            }
-            if (isWarningCoveredByError(info, overlappingIntervals, severityRegistrar)) {
-              return true;
-            }
-            if (info.getStartOffset() >= range.getStartOffset() && info.getEndOffset() <= range.getEndOffset() && psiFile != null) {
-          createOrReuseHighlighterFor(info, colorsScheme, document, group, psiFile, markup, infosToRemove, ranges2markersCache, severityRegistrar);
-              changed[0] = true;
-            }
-            return true;
-          }
-        });
-        for (RangeHighlighter highlighter : infosToRemove.forAllInGarbageBin()) {
-          highlighter.dispose();
-          changed[0] = true;
-        }
-
-        if (changed[0]) {
-          clearWhiteSpaceOptimizationFlag(document);
-        }
-        assertMarkupConsistent(markup, project);
-=======
     RangeMarkerTree.sweep((RangeMarkerTree.Generator<HighlightInfo>)processor -> ContainerUtil.process(infos, processor), (offset, info, atStart, overlappingIntervals) -> {
       if (!atStart) {
         return true;
@@ -307,7 +267,6 @@
       }
       if (isWarningCoveredByError(info, overlappingIntervals, severityRegistrar)) {
         return true;
->>>>>>> bd50525b
       }
       if (info.getStartOffset() >= range.getStartOffset() && info.getEndOffset() <= range.getEndOffset() && psiFile != null) {
         createOrReuseHighlighterFor(info, colorsScheme, document, group, psiFile, markup, infosToRemove, ranges2markersCache, severityRegistrar);
@@ -315,6 +274,15 @@
       }
       return true;
     });
+    for (RangeHighlighter highlighter : infosToRemove.forAllInGarbageBin()) {
+      highlighter.dispose();
+      changed[0] = true;
+    }
+
+    if (changed[0]) {
+      clearWhiteSpaceOptimizationFlag(document);
+    }
+    assertMarkupConsistent(markup, project);
   }
 
   private static boolean isWarningCoveredByError(@NotNull HighlightInfo info,
