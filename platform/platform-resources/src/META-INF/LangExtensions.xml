<idea-plugin>
  <extensions defaultExtensionNs="com.intellij">
    <appStarter implementation="com.intellij.codeInspection.InspectionMain"/>
    <appStarter implementation="com.intellij.ide.ui.search.TraverseUIStarter"/>
    <appStarter implementation="com.intellij.formatting.commandLine.FormatterStarter"/>

    <preloadingActivity implementation="com.intellij.codeInsight.completion.CompletionPreloader"/>

    <referencesSearch implementation="com.intellij.psi.impl.search.CachesBasedRefSearcher"/>
    <referencesSearch implementation="com.intellij.psi.impl.search.NonPhysicalReferenceSearcher"/>

    <applicationService serviceInterface="com.intellij.codeInsight.completion.CompletionService"
                        serviceImplementation="com.intellij.codeInsight.completion.impl.CompletionServiceImpl"/>

<<<<<<< HEAD
    <applicationService serviceInterface="com.intellij.codeInsight.daemon.impl.VisibleRangeCalculator"
                        serviceImplementation="com.intellij.codeInsight.daemon.impl.VisibleRangeCalculatorImpl"/>
=======
    <applicationService serviceInterface="com.intellij.codeInspection.actions.CleanupInspectionUtil"
                        serviceImplementation="com.intellij.codeInspection.actions.CleanupInspectionUtilImpl"/>
>>>>>>> 76f5832e

    <applicationService serviceInterface="com.intellij.lang.cacheBuilder.CacheBuilderRegistry"
                        serviceImplementation="com.intellij.lang.cacheBuilder.CacheBuilderRegistryImpl"/>

    <applicationService serviceInterface="com.intellij.codeInsight.intention.IntentionManager"
                        serviceImplementation="com.intellij.codeInsight.intention.impl.config.IntentionManagerImpl"/>

    <applicationService serviceInterface="com.intellij.codeInsight.intention.impl.IntentionHintComponentProvider"
                        serviceImplementation="com.intellij.codeInsight.intention.impl.IntentionHintComponentProviderImpl"/>

    <applicationService serviceInterface="com.intellij.codeStyle.CodeStyleFacade"
                        serviceImplementation="com.intellij.psi.impl.source.codeStyle.CodeStyleFacadeImpl"/>

    <applicationService serviceInterface="com.intellij.concurrency.JobLauncher"
                        serviceImplementation="com.intellij.concurrency.JobLauncherImpl"/>

    <applicationService serviceInterface="com.intellij.openapi.project.ProjectLocator"
                        serviceImplementation="com.intellij.openapi.project.ProjectLocatorImpl"/>

    <applicationService serviceImplementation="com.intellij.packageDependencies.DependencyUISettings"/>

    <applicationService serviceImplementation="com.intellij.refactoring.rename.RenameHandlerRegistry"/>

    <projectService serviceInterface="com.intellij.ide.fileTemplates.FileTemplateManager"
                    serviceImplementation="com.intellij.ide.fileTemplates.impl.FileTemplateManagerImpl"/>
    <projectService serviceImplementation="com.intellij.ide.fileTemplates.impl.FileTemplateSettings"/>
    <applicationService serviceImplementation="com.intellij.ide.fileTemplates.impl.ExportableFileTemplateSettings"/>

    <applicationService serviceInterface="com.intellij.ide.PsiCopyPasteManager"
                        serviceImplementation="com.intellij.ide.PsiCopyPasteManager"/>

    <applicationService serviceImplementation="com.intellij.usages.UsageViewSettings"/>
    <applicationService serviceImplementation="com.intellij.usages.ShowUsagesSettings"/>
    <applicationService serviceImplementation="com.intellij.refactoring.RefactoringSettings"/>
    <applicationService serviceInterface="com.intellij.refactoring.RefactoringActionHandlerFactory"
                        serviceImplementation="com.intellij.refactoring.openapi.impl.RefactoringActionHandlerFactoryImpl"/>
    <applicationService serviceInterface="com.intellij.refactoring.util.RefactoringMessageDialogService"
                        serviceImplementation="com.intellij.refactoring.util.RefactoringMessageDialogServiceImpl"/>

    <applicationService serviceInterface="com.intellij.execution.filters.TextConsoleBuilderFactory"
                        serviceImplementation="com.intellij.execution.filters.TextConsoleBuilderFactoryImpl"/>
    <applicationService serviceInterface="com.intellij.execution.filters.HyperlinkInfoFactory"
                        serviceImplementation="com.intellij.execution.filters.impl.HyperlinkInfoFactoryImpl"/>
    <consoleFilterProvider implementation="com.intellij.execution.filters.UrlFilter$UrlFilterProvider"/>

    <applicationService serviceInterface="com.intellij.lang.PsiBuilderFactory"
                        serviceImplementation="com.intellij.lang.impl.PsiBuilderFactoryImpl"/>

    <applicationService serviceImplementation="com.intellij.codeInsight.documentation.DocumentationManagerUtil"/>

    <applicationService serviceImplementation="com.intellij.navigation.ChooseByNameRegistry"/>

    <applicationService serviceInterface="com.intellij.application.options.CodeStyleSettingsUtil"
                        serviceImplementation="com.intellij.application.options.CodeStyleSettingsUtilImpl"/>

    <applicationService serviceInterface="com.intellij.ide.PsiActionSupportFactory"
                        serviceImplementation="com.intellij.ide.PsiActionSupportFactoryImpl"/>
    <applicationService serviceImplementation="com.intellij.codeInspection.ex.InspectionToolRegistrar"/>
    <applicationService serviceImplementation="com.intellij.codeInsight.template.impl.TemplateSettings"/>
    <applicationService serviceImplementation="com.intellij.codeInsight.template.impl.ExportableTemplateSettings"/>
    <applicationService serviceImplementation="com.intellij.execution.ui.layout.impl.RunnerLayoutSettings"/>

    <applicationService serviceImplementation="com.intellij.codeEditor.printing.PrintSettings"/>
    <applicationService serviceInterface="com.intellij.codeInsight.daemon.DaemonCodeAnalyzerSettings"
                        serviceImplementation="com.intellij.codeInsight.daemon.DaemonCodeAnalyzerSettingsImpl"/>
    <applicationService serviceInterface="com.intellij.codeInsight.hint.ShowParameterInfoContextFactory"
                        serviceImplementation="com.intellij.codeInsight.hint.ShowParameterInfoContextFactoryImpl"/>
    <applicationService serviceInterface="com.intellij.codeInsight.daemon.LineMarkerSettings"
                        serviceImplementation="com.intellij.codeInsight.daemon.impl.LineMarkerSettingsImpl"/>

    <applicationService serviceInterface="com.intellij.codeInsight.actions.FormatChangedTextUtil"
                        serviceImplementation="com.intellij.codeInsight.actions.FormatChangedTextUtil"/>

    <applicationService serviceInterface="com.intellij.facet.FacetTypeRegistry"
                        serviceImplementation="com.intellij.facet.impl.FacetTypeRegistryImpl"/>

    <projectService serviceInterface="com.intellij.openapi.roots.impl.DirectoryIndex"
                    serviceImplementation="com.intellij.openapi.roots.impl.DirectoryIndexImpl"/>

    <projectService serviceInterface="com.intellij.util.indexing.FileBasedIndexScanRunnableCollector"
                    serviceImplementation="com.intellij.util.indexing.FileBasedIndexScanRunnableCollectorImpl"/>

    <projectService serviceInterface="com.intellij.pom.references.PomService"
                    serviceImplementation="com.intellij.pom.references.PomServiceImpl"/>

    <projectService serviceInterface="com.intellij.psi.search.PsiSearchHelper"
                    serviceImplementation="com.intellij.psi.impl.search.PsiSearchHelperImpl"/>

    <projectService serviceInterface="com.intellij.psi.search.PsiTodoSearchHelper"
                    serviceImplementation="com.intellij.psi.impl.search.PsiTodoSearchHelperImpl"/>

    <projectService serviceInterface="com.intellij.codeInsight.lookup.LookupManager"
                    serviceImplementation="com.intellij.codeInsight.lookup.impl.LookupManagerImpl"/>

    <applicationService serviceInterface="com.intellij.psi.meta.MetaDataRegistrar"
                        serviceImplementation="com.intellij.psi.impl.meta.MetaRegistry"/>

    <applicationService serviceInterface="com.intellij.openapi.paths.PathReferenceManager"
                        serviceImplementation="com.intellij.openapi.paths.PathReferenceManagerImpl"/>

    <applicationService serviceInterface="com.intellij.codeInsight.folding.CodeFoldingSettings"
                        serviceImplementation="com.intellij.codeInsight.folding.CodeFoldingSettingsImpl"/>

    <applicationService serviceInterface="com.intellij.psi.statistics.StatisticsManager"
                        serviceImplementation="com.intellij.psi.statistics.impl.StatisticsManagerImpl"/>

    <applicationService serviceInterface="com.intellij.codeInsight.intention.impl.config.IntentionManagerSettings"
                        serviceImplementation="com.intellij.codeInsight.intention.impl.config.IntentionManagerSettings"/>

    <applicationService serviceInterface="com.intellij.find.FindSettings"
                        serviceImplementation="com.intellij.find.impl.FindSettingsImpl"/>
    <applicationService serviceImplementation="com.intellij.find.impl.FindSettingsImpl$FindRecents"/>
    <projectService serviceInterface="com.intellij.find.FindInProjectSettings" serviceImplementation="com.intellij.find.impl.FindInProjectRecents"/>
    <pathMacroFilter implementation="com.intellij.find.impl.FindInProjectSettingsBase$FindInProjectPathMacroFilter"/>

    <applicationService serviceImplementation="com.intellij.codeInsight.CodeInsightSettings"/>
    <projectService serviceImplementation="com.intellij.codeInsight.CodeInsightWorkspaceSettings"/>

    <applicationService serviceInterface="com.intellij.openapi.roots.impl.libraries.ApplicationLibraryTable"
                        serviceImplementation="com.intellij.openapi.roots.impl.libraries.ExportableApplicationLibraryTable"/>

    <applicationService serviceInterface="com.intellij.psi.codeStyle.CodeStyleSchemes"
                        serviceImplementation="com.intellij.psi.impl.source.codeStyle.PersistableCodeStyleSchemes"/>

    <applicationService serviceInterface="com.intellij.openapi.roots.libraries.LibraryTablesRegistrar"
                        serviceImplementation="com.intellij.openapi.roots.impl.libraries.LibraryTablesRegistrarImpl"/>

    <applicationService serviceInterface="com.intellij.openapi.roots.libraries.LibraryDetectionManager"
                        serviceImplementation="com.intellij.openapi.roots.impl.libraries.LibraryDetectionManagerImpl"/>

    <applicationService serviceInterface="com.intellij.openapi.roots.libraries.LibraryTypeService"
                        serviceImplementation="com.intellij.openapi.roots.impl.libraries.LibraryTypeServiceImpl"/>

    <applicationService serviceInterface="com.intellij.usageView.UsageTreeColorsScheme"
                        serviceImplementation="com.intellij.usageView.UsageTreeColorsScheme"/>

    <applicationService serviceInterface="com.intellij.ui.IconDeferrer"
                        serviceImplementation="com.intellij.ui.IconDeferrerImpl"/>

    <applicationService serviceInterface="com.intellij.ui.mac.MacMessagesEmulation"
                        serviceImplementation="com.intellij.ui.messages.JBMacMessages"/>

    <applicationService serviceImplementation="com.intellij.psi.codeStyle.AppCodeStyleSettingsManager"/>

    <applicationService serviceInterface="com.intellij.psi.impl.source.resolve.reference.impl.providers.FileInfoManager"
                        serviceImplementation="com.intellij.psi.impl.source.resolve.reference.impl.providers.FileInfoManager"/>
    <applicationService serviceInterface="com.intellij.psi.search.PredefinedSearchScopeProvider"
                        serviceImplementation="com.intellij.psi.search.PredefinedSearchScopeProviderImpl"/>

    <applicationService serviceInterface="com.intellij.psi.PsiReferenceService"
                        serviceImplementation="com.intellij.psi.PsiReferenceServiceImpl"/>

    <applicationService serviceInterface="com.intellij.patterns.compiler.PatternCompilerFactory"
                        serviceImplementation="com.intellij.patterns.compiler.PatternCompilerFactoryImpl"/>

    <applicationService serviceInterface="com.intellij.ide.PowerSaveMode"
                        serviceImplementation="com.intellij.ide.PowerSaveMode"/>

    <applicationService serviceInterface="com.intellij.util.download.DownloadableFileService"
                        serviceImplementation="com.intellij.util.download.impl.DownloadableFileServiceImpl"/>

    <applicationService serviceInterface="com.intellij.psi.impl.DocumentCommitProcessor"
                        serviceImplementation="com.intellij.psi.impl.DocumentCommitThread"/>

    <applicationService serviceInterface="com.intellij.psi.stubs.StubTreeLoader"
                        serviceImplementation="com.intellij.psi.stubs.StubTreeLoaderImpl"/>

    <applicationService serviceInterface="com.intellij.ide.util.PsiNavigationSupport"
                        serviceImplementation="com.intellij.ide.util.PsiNavigationSupportImpl"/>

    <applicationService serviceInterface="com.intellij.psi.impl.source.codeStyle.IndentHelper"
                        serviceImplementation="com.intellij.psi.impl.source.codeStyle.IndentHelperImpl"/>

    <applicationService serviceInterface="com.intellij.lang.DefaultASTFactory"
                        serviceImplementation="com.intellij.lang.DefaultASTFactoryImpl"/>

    <applicationService serviceInterface="com.intellij.conversion.ConversionService"
                        serviceImplementation="com.intellij.impl.ConversionServiceImpl"/>

    <applicationService serviceInterface="com.intellij.psi.search.searches.IndexPatternSearch"
                        serviceImplementation="com.intellij.psi.impl.search.IndexPatternSearchImpl"/>

    <applicationService serviceInterface="com.intellij.openapi.fileEditor.UniqueVFilePathBuilder"
                        serviceImplementation="com.intellij.openapi.fileEditor.impl.UniqueVFilePathBuilderImpl"/>

    <applicationService serviceImplementation="com.intellij.psi.codeStyle.arrangement.engine.ArrangementEngine"/>
    <applicationService serviceImplementation="com.intellij.psi.codeStyle.arrangement.MemberOrderService"/>

    <applicationService serviceInterface="com.intellij.psi.impl.source.resolve.reference.impl.providers.FileReferenceCompletion"
                        serviceImplementation="com.intellij.psi.impl.source.resolve.reference.impl.providers.FileReferenceCompletionImpl"/>

    <applicationService serviceInterface="com.intellij.psi.util.PsiEditorUtil"
                        serviceImplementation="com.intellij.psi.util.PsiUtilBase"/>

    <applicationService serviceInterface="com.intellij.openapi.application.PathMacros"
                        serviceImplementation="com.intellij.ide.macro.IdePathMacros"/>

    <rearranger.ui implementation="com.intellij.application.options.codeStyle.arrangement.component.DefaultArrangementUiComponentFactory"/>

    <applicationService serviceInterface="com.intellij.ui.EditorTextFieldProvider"
                        serviceImplementation="com.intellij.ui.EditorTextFieldProviderImpl"/>

    <projectService serviceInterface="com.intellij.psi.codeStyle.ProjectCodeStyleSettingsManager"
                    serviceImplementation="com.intellij.psi.codeStyle.ProjectCodeStyleSettingsManager"/>

    <projectService serviceInterface="com.intellij.psi.codeStyle.LegacyCodeStyleSettingsManager"
                    serviceImplementation="com.intellij.psi.codeStyle.LegacyCodeStyleSettingsManager"/>

    <projectService serviceInterface="com.intellij.codeInsight.daemon.impl.analysis.HighlightingLevelManager"
                    serviceImplementation="com.intellij.codeInsight.daemon.impl.analysis.HighlightingSettingsPerFile"/>

    <projectService serviceInterface="com.intellij.find.findInProject.FindInProjectManager"
                    serviceImplementation="com.intellij.find.findInProject.FindInProjectManager"/>
    <projectService serviceInterface="com.intellij.find.replaceInProject.ReplaceInProjectManager"
                    serviceImplementation="com.intellij.find.replaceInProject.ReplaceInProjectManager"/>
    <projectService serviceInterface="com.intellij.codeHighlighting.TextEditorHighlightingPassRegistrar"
                    serviceImplementation="com.intellij.codeInsight.daemon.impl.TextEditorHighlightingPassRegistrarImpl"/>
    <projectService serviceInterface="com.intellij.psi.PsiFileFactory"
                    serviceImplementation="com.intellij.psi.impl.PsiFileFactoryImpl"/>
    <projectService serviceInterface="com.intellij.psi.text.BlockSupport"
                    serviceImplementation="com.intellij.psi.impl.source.text.BlockSupportImpl"/>
    <projectService serviceInterface="com.intellij.psi.SmartPointerManager"
                    serviceImplementation="com.intellij.psi.impl.smartPointers.SmartPointerManagerImpl"/>
    <projectService serviceInterface="com.intellij.psi.codeStyle.CodeStyleManager"
                    serviceImplementation="com.intellij.psi.impl.source.codeStyle.CodeStyleManagerImpl"/>
    <projectService serviceInterface="com.intellij.pom.PomModel"
                    serviceImplementation="com.intellij.pom.core.impl.PomModelImpl"/>
    <projectService serviceInterface="com.intellij.psi.impl.include.FileIncludeManager"
                    serviceImplementation="com.intellij.psi.impl.include.FileIncludeManagerImpl"/>
    <projectService serviceInterface="com.intellij.util.CachedValuesFactory"
                    serviceImplementation="com.intellij.psi.impl.PsiCachedValuesFactory"/>


    <projectService serviceInterface="com.intellij.openapi.roots.impl.libraries.ProjectLibraryTable"
                    serviceImplementation="com.intellij.openapi.roots.impl.libraries.ProjectLibraryTable"/>

    <projectService serviceInterface="com.intellij.psi.search.ProjectScopeBuilder"
                    serviceImplementation="com.intellij.psi.search.ProjectScopeBuilderImpl"/>

    <projectService serviceInterface="com.intellij.facet.ProjectWideFacetListenersRegistry"
                    serviceImplementation="com.intellij.facet.impl.ProjectWideFacetListenersRegistryImpl"/>

    <projectService serviceInterface="com.intellij.facet.FacetFinder" serviceImplementation="com.intellij.facet.impl.FacetFinderImpl"/>

    <projectService serviceInterface="com.intellij.facet.ProjectFacetManager"
                    serviceImplementation="com.intellij.facet.impl.ProjectFacetManagerImpl"/>
    <applicationService serviceImplementation="com.intellij.facet.impl.invalid.InvalidFacetType"/>
    <projectService serviceInterface="com.intellij.facet.impl.invalid.InvalidFacetManager"
                    serviceImplementation="com.intellij.facet.impl.invalid.InvalidFacetManagerImpl"/>
    <projectService serviceInterface="com.intellij.openapi.module.ProjectLoadingErrorsNotifier"
                    serviceImplementation="com.intellij.openapi.module.impl.ProjectLoadingErrorsNotifierImpl"
                    testServiceImplementation="com.intellij.openapi.module.impl.ProjectLoadingErrorsHeadlessNotifier"/>
    <projectService serviceImplementation="com.intellij.openapi.module.impl.AutomaticModuleUnloader"/>

    <moduleService serviceInterface="com.intellij.facet.FacetModificationTrackingService"
                   serviceImplementation="com.intellij.facet.impl.FacetModificationTrackingServiceImpl"/>
    <moduleService serviceImplementation="com.intellij.facet.FacetFromExternalSourcesStorage"/>

    <applicationService serviceInterface="com.intellij.framework.detection.impl.FrameworkDetectorRegistry"
                        serviceImplementation="com.intellij.framework.detection.impl.FrameworkDetectorRegistryImpl"/>
    <fileBasedIndex implementation="com.intellij.framework.detection.impl.FrameworkDetectionIndex"/>
    <projectService serviceInterface="com.intellij.framework.detection.DetectionExcludesConfiguration"
                    serviceImplementation="com.intellij.framework.detection.impl.exclude.DetectionExcludesConfigurationImpl"/>
    <projectService serviceImplementation="com.intellij.framework.detection.impl.exclude.old.OldFacetDetectionExcludesConfiguration"/>

    <projectService serviceInterface="com.intellij.codeInsight.AutoPopupController"
                    serviceImplementation="com.intellij.codeInsight.AutoPopupController"/>

    <projectService serviceInterface="com.intellij.codeStyle.CodeStyleFacade"
                    serviceImplementation="com.intellij.psi.impl.source.codeStyle.CodeStyleFacadeImpl"/>

    <projectService serviceInterface="com.intellij.usages.UsageViewManager"
                    serviceImplementation="com.intellij.usages.impl.UsageViewManagerImpl"/>

    <projectService serviceInterface="com.intellij.analysis.AnalysisUIOptions"
                    serviceImplementation="com.intellij.analysis.AnalysisUIOptions"/>

    <projectService serviceInterface="com.intellij.ide.util.gotoByName.ChooseByNameFactory"
                    serviceImplementation="com.intellij.ide.util.gotoByName.ChooseByNameFactoryImpl"/>

    <projectService serviceInterface="com.intellij.refactoring.listeners.RefactoringListenerManager"
                    serviceImplementation="com.intellij.refactoring.listeners.impl.RefactoringListenerManagerImpl"/>

    <projectService serviceInterface="com.intellij.util.LogicalRootsManager"
                    serviceImplementation="com.intellij.util.LogicalRootsManagerImpl"/>

    <projectService serviceInterface="com.intellij.codeEditor.printing.ExportToHTMLSettings"
                    serviceImplementation="com.intellij.codeEditor.printing.ExportToHTMLSettings"/>

    <projectService serviceInterface="com.intellij.diagnostic.logging.LogConsolePreferences"
                    serviceImplementation="com.intellij.diagnostic.logging.LogConsolePreferences"/>

    <applicationService serviceInterface="com.intellij.psi.impl.source.resolve.reference.ReferenceProvidersRegistry"
                        serviceImplementation="com.intellij.psi.impl.source.resolve.reference.ReferenceProvidersRegistryImpl"/>

    <projectService serviceInterface="com.intellij.find.FindManager"
                    serviceImplementation="com.intellij.find.impl.FindManagerImpl"/>

    <projectService serviceInterface="com.intellij.psi.PsiParserFacade"
                    serviceImplementation="com.intellij.psi.impl.PsiParserFacadeImpl"/>

    <projectService serviceInterface="com.intellij.ide.util.gotoByName.GotoFileConfiguration"
                    serviceImplementation="com.intellij.ide.util.gotoByName.GotoFileConfiguration"/>
    <projectService serviceInterface="com.intellij.ide.util.gotoByName.GotoClassSymbolConfiguration"
                    serviceImplementation="com.intellij.ide.util.gotoByName.GotoClassSymbolConfiguration"/>

    <projectService serviceInterface="com.intellij.ide.hierarchy.HierarchyBrowserManager"
                    serviceImplementation="com.intellij.ide.hierarchy.HierarchyBrowserManager"/>

    <projectService serviceInterface="com.intellij.psi.search.scope.packageSet.NamedScopeManager"
                    serviceImplementation="com.intellij.psi.search.scope.packageSet.NamedScopeManager"/>
    <projectService serviceInterface="com.intellij.packageDependencies.DependencyValidationManager"
                    serviceImplementation="com.intellij.packageDependencies.DependencyValidationManagerImpl"/>
    <projectService serviceInterface="com.intellij.packageDependencies.DependenciesToolWindow"
                    serviceImplementation="com.intellij.packageDependencies.DependenciesToolWindow"/>

    <projectService serviceInterface="com.intellij.codeInsight.documentation.DocumentationManager"
                    serviceImplementation="com.intellij.codeInsight.documentation.DocumentationManager"/>

    <projectService serviceInterface="com.intellij.moduleDependencies.DependenciesAnalyzeManager"
                    serviceImplementation="com.intellij.moduleDependencies.DependenciesAnalyzeManager"/>

    <projectService serviceInterface="com.intellij.ide.util.TreeFileChooserFactory"
                    serviceImplementation="com.intellij.ide.util.TreeFileChooserFactoryImpl"/>

    <projectService serviceInterface="com.intellij.psi.impl.cache.CacheManager"
                    serviceImplementation="com.intellij.psi.impl.cache.impl.IndexCacheManagerImpl"/>
    <projectService serviceInterface="com.intellij.psi.impl.cache.TodoCacheManager"
                    serviceImplementation="com.intellij.psi.impl.cache.impl.IndexTodoCacheManagerImpl"/>
    <projectService serviceInterface="com.intellij.psi.impl.ResolveScopeManager"
                    serviceImplementation="com.intellij.psi.impl.file.impl.ResolveScopeManagerImpl"/>
    <projectService serviceInterface="com.intellij.openapi.roots.ProjectFileIndex"
                    serviceImplementation="com.intellij.openapi.roots.impl.ProjectFileIndexImpl"/>
    <testSourcesFilter implementation="com.intellij.openapi.roots.ProjectRootTestSourcesFilter"/>
    <moduleService serviceInterface="com.intellij.openapi.roots.ModuleFileIndex"
                    serviceImplementation="com.intellij.openapi.roots.impl.ModuleFileIndexImpl"/>
    <projectService serviceInterface="com.intellij.psi.impl.source.resolve.ResolveCache"
                    serviceImplementation="com.intellij.psi.impl.source.resolve.ResolveCache"/>
    <projectService serviceInterface="com.intellij.openapi.roots.ProjectRootModificationTracker"
                    serviceImplementation="com.intellij.openapi.roots.ProjectRootModificationTrackerImpl"/>

    <projectService serviceInterface="com.intellij.ui.FileColorManager"
                    serviceImplementation="com.intellij.ui.tabs.FileColorManagerImpl"/>

    <projectService serviceInterface="com.intellij.openapi.roots.impl.LibraryScopeCache"
                    serviceImplementation="com.intellij.openapi.roots.impl.LibraryScopeCache"/>

    <projectService serviceInterface="com.intellij.slicer.SliceToolwindowSettings"
                    serviceImplementation="com.intellij.slicer.SliceToolwindowSettings"/>
    <projectService serviceInterface="com.intellij.slicer.SliceManager"
                    serviceImplementation="com.intellij.slicer.SliceManager"/>

    <applicationService serviceInterface="com.intellij.openapi.roots.ExternalProjectSystemRegistry"
                        serviceImplementation="com.intellij.openapi.roots.impl.ExternalProjectSystemRegistryImpl"/>
    <moduleService serviceInterface="com.intellij.openapi.components.impl.stores.IComponentStore"
                   serviceImplementation="com.intellij.configurationStore.ModuleStoreImpl"
                   testServiceImplementation="com.intellij.configurationStore.TestModuleStore"/>
    <moduleService serviceInterface="com.intellij.openapi.roots.TestModuleProperties"
                   serviceImplementation="com.intellij.openapi.roots.impl.TestModulePropertiesImpl"/>

    <moduleService serviceImplementation="com.intellij.openapi.module.impl.ModuleImpl$DeprecatedModuleOptionManager"/>
    <moduleService serviceInterface="com.intellij.openapi.components.PathMacroManager" serviceImplementation="com.intellij.openapi.components.impl.ModulePathMacroManager"/>

    <projectViewPane implementation="com.intellij.ide.scratch.ScratchProjectViewPane"/>
    <applicationService serviceInterface="com.intellij.ide.scratch.ScratchFileService"
                        serviceImplementation="com.intellij.ide.scratch.ScratchFileServiceImpl"/>

    <fileTypeFactory implementation="com.intellij.ide.scratch.ScratchFileServiceImpl$TypeFactory"/>
    <navbar implementation="com.intellij.ide.scratch.ScratchFileServiceImpl$NavBarExtension"/>
    <lang.substitutor language="TEXT" implementationClass="com.intellij.ide.scratch.ScratchFileServiceImpl$Substitutor" order="first"/>
    <nonProjectFileWritingAccessExtension implementation="com.intellij.ide.scratch.ScratchFileServiceImpl$AccessExtension"/>
    <fileIconProvider implementation="com.intellij.ide.scratch.ScratchFileServiceImpl$FilePresentation"/>
    <editorTabTitleProvider implementation="com.intellij.ide.scratch.ScratchFileServiceImpl$FilePresentation"/>
    <syntaxHighlighter factoryClass="com.intellij.ide.scratch.ScratchFileServiceImpl$Highlighter" order="first"/>
    <indexedRootsProvider implementation="com.intellij.ide.scratch.ScratchFileServiceImpl$IndexSetContributor"/>
    <useScopeEnlarger implementation="com.intellij.ide.scratch.ScratchFileServiceImpl$UseScopeExtension"/>
    <usageTypeProvider implementation="com.intellij.ide.scratch.ScratchFileServiceImpl$UsageTypeExtension" order="last"/>

    <scratch.rootType implementation="com.intellij.ide.scratch.ScratchRootType" />
    <scratch.rootType implementation="com.intellij.execution.console.HistoryRootType"/>
    <scratch.rootType implementation="com.intellij.execution.console.IdeConsoleRootType"/>

    <applicationService serviceImplementation="com.intellij.codeInsight.daemon.impl.ParameterHintsPresentationManager"/>

    <!-- Extension resources -->
    <applicationService serviceInterface="com.intellij.ide.extensionResources.ResourceVersions"
                        serviceImplementation="com.intellij.ide.extensionResources.ResourceVersions"/>
    <scratch.rootType implementation="com.intellij.ide.extensionResources.ExtensionsRootType"/>

    <colorSettingsPage implementation="com.intellij.openapi.options.colors.pages.GeneralColorsPage" id="general"/>
    <colorSettingsPage implementation="com.intellij.openapi.options.colors.pages.DefaultLanguageColorsPage" id="defaultLanguage"/>
    <colorSettingsPage implementation="com.intellij.openapi.options.colors.pages.ANSIColoredConsoleColorsPage" id="ansi"/>
    <colorSettingsPage implementation="com.intellij.openapi.options.colors.pages.CustomColorsPage" id="custom"/>

    <elementDescriptionProvider implementation="com.intellij.psi.impl.DefaultPomTargetDescriptionProvider" order="last" id="pomDefault"/>

    <applicationService serviceInterface="com.intellij.codeInspection.ex.AppInspectionProfilesVisibleTreeState"
                        serviceImplementation="com.intellij.codeInspection.ex.AppInspectionProfilesVisibleTreeState"/>
    <projectService serviceInterface="com.intellij.codeInspection.ex.ProjectInspectionProfilesVisibleTreeState"
                    serviceImplementation="com.intellij.codeInspection.ex.ProjectInspectionProfilesVisibleTreeState"/>

    <!-- Editor -->
    <search.topHitProvider implementation="com.intellij.application.options.editor.EditorOptionsTopHitProvider"/>
    <applicationConfigurable groupId="editor" groupWeight="190" instance="com.intellij.application.options.editor.EditorOptions" id="preferences.editor" key="title.editor"
                             bundle="messages.ApplicationBundle" order="after preferences.lookFeel"
                             childrenEPName="com.intellij.editorOptionsProvider"/>
    <applicationConfigurable parentId="preferences.editor" instance="com.intellij.execution.console.ConsoleConfigurable" id="Console"
                             displayName="Console"/>

    <projectService serviceInterface="com.intellij.semantic.SemService" serviceImplementation="com.intellij.semantic.SemServiceImpl"/>

    <!-- Global Code Style -->
    <projectConfigurable groupId="editor" groupWeight="170" dynamic="true" displayName="Code Style" id="preferences.sourceCode" instance="com.intellij.application.options.CodeStyleSchemesConfigurable" order="after colors"/>
    <applicationService serviceInterface="com.intellij.application.options.codeStyle.CodeStyleSchemesUIConfiguration"
                        serviceImplementation="com.intellij.application.options.codeStyle.CodeStyleSchemesUIConfiguration"/>

    <!-- File Types -->
    <applicationConfigurable groupId="editor" groupWeight="120" instance="com.intellij.openapi.fileTypes.impl.FileTypeConfigurable" id="preferences.fileTypes"
                             key="filetype.settings.title" bundle="messages.FileTypesBundle"/>

    <search.topHitProvider implementation="com.intellij.codeInsight.intention.impl.config.IntentionsOptionsTopHitProvider"/>
    <applicationConfigurable groupId="editor" key="intention.settings" bundle="messages.CodeInsightBundle" provider="com.intellij.codeInsight.intention.impl.config.IntentionsConfigurableProviderImpl" id="preferences.intentionPowerPack"/>

    <!-- Live Templates -->
    <search.topHitProvider implementation="com.intellij.codeInsight.template.impl.LiveTemplatesOptionsTopHitProvider"/>
    <applicationConfigurable groupId="editor" groupWeight="130" instance="com.intellij.codeInsight.template.impl.LiveTemplatesConfigurable" id="editing.templates"
                             key="templates.settings.page.title" bundle="messages.CodeInsightBundle"/>
    <search.optionContributor implementation="com.intellij.codeInsight.template.impl.TemplateSearchableOptionContributor"/>
    <lookup.actionProvider implementation="com.intellij.codeInsight.template.impl.LiveTemplateLookupActionProvider"/>
    <documentationProvider implementation="com.intellij.codeInsight.template.impl.LiveTemplateDocumentationProvider"/>
    <projectService serviceInterface="com.intellij.codeInsight.template.TemplateManager"
                    serviceImplementation="com.intellij.codeInsight.template.impl.TemplateManagerImpl"/>

    <!-- File Templates-->
    <projectConfigurable groupId="editor" groupWeight="150" instance="com.intellij.ide.fileTemplates.impl.AllFileTemplatesConfigurable" id="fileTemplates"
                             key="title.file.templates" bundle="messages.IdeBundle"/>

    <!-- T.O.D.O -->
    <applicationConfigurable groupId="editor" instance="com.intellij.ide.todo.configurable.TodoConfigurable" id="preferences.toDoOptions" key="title.todo"
                             bundle="messages.IdeBundle"/>

    <!-- External Tools -->
    <applicationConfigurable groupId="tools" groupWeight="140" instance="com.intellij.tools.ToolConfigurable" id="preferences.externalTools" key="tools.settings.title"
                             bundle="messages.ToolsBundle"/>
    <stepsBeforeRunProvider implementation="com.intellij.tools.ToolBeforeRunTaskProvider"/>
    <checkinHandlerFactory implementation="com.intellij.tools.ExternalToolsCheckinHandlerFactory"/>
    <projectService serviceInterface="com.intellij.tools.ToolsProjectConfig"
                    serviceImplementation="com.intellij.tools.ToolsProjectConfig"/>

    <bidiRegionsSeparator language="" implementationClass="com.intellij.openapi.editor.bidi.PlainTextBidiRegionsSeparator"/>

    <lang.parserDefinition language="TEXT" implementationClass="com.intellij.openapi.fileTypes.PlainTextParserDefinition"/>
    <lang.syntaxHighlighterFactory language="TEXT" implementationClass="com.intellij.openapi.fileTypes.PlainTextSyntaxHighlighterFactory"/>
    <lang.braceMatcher language="TEXT" implementationClass="com.intellij.ide.highlighter.custom.impl.CustomFileTypeBraceMatcher"/>
    <lang.quoteHandler language="TEXT" implementationClass="com.intellij.ide.highlighter.custom.impl.CustomFileTypeQuoteHandler"/>
    <lang.ast.factory language="TEXT" implementationClass="com.intellij.psi.impl.source.tree.PlainTextASTFactory"/>

    <getDataRule key="psi.File" implementationClass="com.intellij.ide.impl.dataRules.PsiFileRule"/>
    <getDataRule key="psi.Element" implementationClass="com.intellij.ide.impl.dataRules.PsiElementFromSelectionRule"/>
    <getDataRule key="psi.Element.array" implementationClass="com.intellij.ide.impl.dataRules.PsiElementFromSelectionsRule"/>
    <getDataRule key="psi.pasteTargetElement" implementationClass="com.intellij.ide.impl.dataRules.PasteTargetRule"/>
    <getDataRule key="virtualFile" implementationClass="com.intellij.ide.impl.dataRules.VirtualFileRule"/>
    <getDataRule key="virtualFileArray" implementationClass="com.intellij.ide.impl.dataRules.VirtualFileArrayRule"/>
    <getDataRule key="Navigatable" implementationClass="com.intellij.ide.impl.dataRules.NavigatableRule"/>
    <getDataRule key="usageTarget" implementationClass="com.intellij.ide.impl.dataRules.UsageTargetsRule"/>
    <getDataRule key="UsageInfo.List" implementationClass="com.intellij.ide.impl.dataRules.UsageInfo2ListRule"/>
    <getDataRule key="module" implementationClass="com.intellij.ide.impl.dataRules.ModuleRule"/>

    <dataValidator key="psi.File" implementationClass="com.intellij.ide.impl.PsiElementDataValidator"/>
    <dataValidator key="psi.Element" implementationClass="com.intellij.ide.impl.PsiElementDataValidator"/>
    <dataValidator key="psi.Element.array" implementationClass="com.intellij.ide.impl.PsiElementArrayDataValidator"/>
    <dataValidator key="module" implementationClass="com.intellij.ide.impl.ModuleDataValidator"/>

    <patternDialectProvider implementation="com.intellij.packageDependencies.ui.ProjectPatternProvider" id="file"/>
    <customScopesProvider implementation="com.intellij.packageDependencies.DefaultScopesProvider"/>
    <customScopesProvider implementation="com.intellij.packageDependencies.ChangeListsScopesProvider" order="last"/>
    <refactoring.elementListenerProvider implementation="com.intellij.packageDependencies.ui.RefactoringScopeElementListenerProvider"/>

    <highlightVisitor implementation="com.intellij.codeInsight.daemon.impl.DefaultHighlightVisitor"/>
    <projectService serviceImplementation="com.intellij.codeInsight.daemon.impl.CachedAnnotators"/>
    <daemon.changeLocalityDetector implementation="com.intellij.codeInsight.daemon.impl.DefaultChangeLocalityDetector"/>

    <liveTemplateMacro implementation="com.intellij.codeInsight.template.macro.CurrentDateMacro"/>
    <liveTemplateMacro implementation="com.intellij.codeInsight.template.macro.CurrentTimeMacro"/>
    <liveTemplateMacro implementation="com.intellij.codeInsight.template.macro.CurrentUserMacro"/>
    <liveTemplateMacro implementation="com.intellij.codeInsight.template.macro.ClipboardMacro"/>
    <liveTemplateMacro implementation="com.intellij.codeInsight.template.macro.CapitalizeMacro"/>
    <liveTemplateMacro implementation="com.intellij.codeInsight.template.macro.DecapitalizeMacro"/>
    <liveTemplateMacro implementation="com.intellij.codeInsight.template.macro.FirstWordMacro"/>
    <liveTemplateMacro implementation="com.intellij.codeInsight.template.macro.EscapeStringMacro"/>
    <liveTemplateMacro implementation="com.intellij.codeInsight.template.macro.ReplaceUnderscoresWithSpacesMacro"/>
    <liveTemplateMacro implementation="com.intellij.codeInsight.template.macro.LineNumberMacro"/>
    <liveTemplateMacro implementation="com.intellij.codeInsight.template.macro.FileNameMacro"/>
    <liveTemplateMacro implementation="com.intellij.codeInsight.template.macro.FileNameWithoutExtensionMacro"/>
    <liveTemplateMacro implementation="com.intellij.codeInsight.template.macro.ConvertToCamelCaseMacro$ReplaceUnderscoresToCamelCaseMacro"/>
    <liveTemplateMacro implementation="com.intellij.codeInsight.template.macro.ConvertToCamelCaseMacro"/>
    <liveTemplateMacro implementation="com.intellij.codeInsight.template.macro.CapitalizeAndUnderscoreMacro"/>
    <liveTemplateMacro implementation="com.intellij.codeInsight.template.macro.SplitWordsMacro$SnakeCaseMacro"/>
    <liveTemplateMacro implementation="com.intellij.codeInsight.template.macro.SplitWordsMacro$LowercaseAndDash"/>
    <liveTemplateMacro implementation="com.intellij.codeInsight.template.macro.SplitWordsMacro$SpaceSeparated"/>
    <liveTemplateMacro implementation="com.intellij.codeInsight.template.macro.ConcatMacro"/>
    <liveTemplateMacro implementation="com.intellij.codeInsight.template.macro.GroovyScriptMacro"/>
    <liveTemplateMacro implementation="com.intellij.codeInsight.template.macro.CompleteMacro"/>
    <liveTemplateMacro implementation="com.intellij.codeInsight.template.macro.CompleteSmartMacro"/>
    <liveTemplateMacro implementation="com.intellij.codeInsight.template.macro.ClassNameCompleteMacro"/>
    <liveTemplateMacro implementation="com.intellij.codeInsight.template.macro.SubstringBeforeMacro"/>

    <liveTemplateMacro implementation="com.intellij.codeInsight.template.macro.CommentMacro$LineCommentStart"/>
    <liveTemplateMacro implementation="com.intellij.codeInsight.template.macro.CommentMacro$BlockCommentStart"/>
    <liveTemplateMacro implementation="com.intellij.codeInsight.template.macro.CommentMacro$BlockCommentEnd"/>
    <liveTemplateMacro implementation="com.intellij.codeInsight.template.macro.CommentMacro$AnyCommentStart"/>
    <liveTemplateMacro implementation="com.intellij.codeInsight.template.macro.CommentMacro$AnyCommentEnd"/>

    <liveTemplateMacro implementation="com.intellij.codeInsight.template.macro.EnumMacro"/>
    <internalFileTemplate name="HTML File"/>
    <internalFileTemplate name="HTML4 File"/>
    <internalFileTemplate name="XHTML File"/>
    <fileBasedIndex implementation="com.intellij.psi.impl.cache.impl.todo.TodoIndex"/>
    <fileBasedIndex implementation="com.intellij.psi.impl.cache.impl.id.IdIndexImpl"/>
    <fileBasedIndex implementation="com.intellij.psi.search.FilenameIndexImpl"/>
    <applicationService serviceInterface="com.intellij.psi.search.FileNameIndexService"
                        serviceImplementation="com.intellij.psi.search.FileNameIndexServiceImpl"/>
    <fileBasedIndex implementation="com.intellij.psi.search.FileTypeIndexImpl"/>
    <fileBasedIndex implementation="com.intellij.psi.stubs.StubUpdatingIndex"/>

    <fileBasedIndex implementation="com.intellij.find.ngrams.TrigramIndex"/>

    <fileBasedIndex implementation="com.intellij.psi.impl.include.FileIncludeIndex"/>

    <syntaxHighlighter factoryClass="com.intellij.openapi.fileTypes.LanguageFileTypeHighlighterProvider"/>
    <structureViewBuilder factoryClass="com.intellij.ide.highlighter.LanguageFileTypeStructureViewBuilderProvider"/>

    <idIndexer filetype="PLAIN_TEXT" implementationClass="com.intellij.psi.impl.cache.impl.id.PlainTextIndexer"/>
    <todoIndexer filetype="PLAIN_TEXT" implementationClass="com.intellij.psi.impl.cache.impl.todo.PlainTextTodoIndexer"/>
    <lang.elementManipulator forClass="com.intellij.psi.PsiPlainTextFile"
                             implementationClass="com.intellij.psi.impl.source.resolve.reference.impl.manipulators.PlainFileManipulator"/>
    <lang.elementManipulator forClass="com.intellij.psi.PsiComment"
                             implementationClass="com.intellij.psi.impl.source.resolve.reference.impl.manipulators.PsiCommentManipulator"/>

    <applicationService serviceInterface="com.intellij.ide.macro.MacroManager" serviceImplementation="com.intellij.ide.macro.MacroManager"/>
    <hectorComponentProvider implementation="com.intellij.codeInsight.daemon.impl.FileIncludeContextHectorProvider"/>

    <ideRootPaneNorth implementation="com.intellij.ide.navigationToolbar.NavBarRootPaneExtension"/>
    <navbar implementation="com.intellij.ide.navigationToolbar.DefaultNavBarExtension" id="defaultNavbar" order="last"/>
    <applicationService serviceInterface="com.intellij.ide.navigationToolbar.NavBarModelBuilder"
                        serviceImplementation="com.intellij.ide.navigationToolbar.NavBarModelBuilderImpl"/>

    <statistician key="completion" implementationClass="com.intellij.codeInsight.completion.DefaultCompletionStatistician" order="last"/>

    <weigher key="proximity" implementationClass="com.intellij.psi.util.proximity.OpenedInEditorWeigher" id="openedInEditor"/>
    <weigher key="proximity" implementationClass="com.intellij.psi.util.proximity.SameDirectoryWeigher" id="sameDirectory"
             order="after openedInEditor"/>
    <weigher key="proximity" implementationClass="com.intellij.psi.util.proximity.SameLogicalRootWeigher" id="sameLogicalRoot"
             order="after sameDirectory"/>
    <weigher key="proximity" implementationClass="com.intellij.psi.util.proximity.SameModuleWeigher" id="sameModule"
             order="after sameLogicalRoot"/>
    <weigher key="proximity" implementationClass="com.intellij.psi.util.proximity.InResolveScopeWeigher" id="inResolveScope"
             order="after sameModule"/>
    <weigher key="proximity" implementationClass="com.intellij.psi.util.proximity.SdkOrLibraryWeigher" id="sdkOrLibrary"
             order="after inResolveScope"/>

    <weigher key="completion" implementationClass="com.intellij.codeInsight.completion.PriorityWeigher" id="priority" order="first"/>
    <weigher key="completion" implementationClass="com.intellij.codeInsight.completion.PrefixMatchingWeigher" id="prefix"
             order="after priority"/>
    <weigher key="completion" implementationClass="com.intellij.codeInsight.completion.StatisticsWeigher" id="stats"
             order="after prefix"/>
    <weigher key="completion" implementationClass="com.intellij.codeInsight.completion.ExplicitProximityWeigher" id="explicitProximity"
             order="after stats"/>
    <weigher key="completion" implementationClass="com.intellij.codeInsight.completion.LookupElementProximityWeigher" id="proximity"
             order="after explicitProximity"/>
    <weigher key="completion" implementationClass="com.intellij.codeInsight.completion.GroupingWeigher" id="grouping"
             order="last"/>

    <completion.contributor language="any" implementationClass="com.intellij.codeInsight.completion.DefaultCompletionContributor"
                            id="default"
                            order="last"/>
    <completion.contributor language="any" implementationClass="com.intellij.codeInsight.completion.ComboEditorCompletionContributor"
                            id="comboEditor" order="first"/>
    <completion.contributor language="any" implementationClass="com.intellij.codeInsight.completion.WordCompletionContributor"
                            id="wordCompletion" order="last"/>
    <completion.contributor language="any" implementationClass="com.intellij.codeInsight.completion.LegacyCompletionContributor" id="legacy"
                            order="last"/>
    <completion.contributor language="any" implementationClass="com.intellij.codeInsight.completion.FilePathCompletionContributor"
                            id="filePath" order="before javaClassName"/>
    <completion.contributor language="any" implementationClass="com.intellij.codeInsight.template.impl.LiveTemplateCompletionContributor"
                            id="liveTemplates" order="first"/>

    <applicationService serviceInterface="com.intellij.execution.console.ConsoleFoldingSettings"
                        serviceImplementation="com.intellij.execution.console.ConsoleFoldingSettings"/>

    <console.folding implementation="com.intellij.execution.console.SubstringConsoleFolding"/>

    <lookup.charFilter implementation="com.intellij.codeInsight.template.impl.LiveTemplateCharFilter" order="first" id="liveTemplate"/>
    <lookup.charFilter implementation="com.intellij.codeInsight.completion.CompletionCharFilter" order="last" id="completion"/>
    <lookup.charFilter implementation="com.intellij.refactoring.IdentifierCharFilter" id="identifier" order="last"/>
    <lookup.charFilter implementation="com.intellij.psi.impl.source.resolve.reference.impl.providers.FileReferenceCharFilter" id="fileRef"
                       order="before completion"/>

    <searchEverywhereClassifier implementation="com.intellij.ide.actions.DefaultSearchEverywhereClassifier"/>
    <gotoFileContributor implementation="com.intellij.ide.util.gotoByName.DefaultFileNavigationContributor"/>
    <gotoTargetRendererProvider implementation="com.intellij.xml.impl.schema.GotoXmlSchemaTypeRendererProvider"/>
    <gotoRelatedProvider implementation="com.intellij.ide.actions.RelatedItemLineMarkerGotoAdapter"/>

    <selectInTarget implementation="com.intellij.ide.impl.ProjectViewSelectInGroupTarget"/>
    <selectInTarget implementation="com.intellij.ide.navigationToolbar.SelectInNavBarTarget"/>
    <selectInTarget implementation="com.intellij.ide.impl.StructureViewSelectInTarget"/>
    <selectInTarget implementation="com.intellij.ide.impl.ProjectViewSelectInExplorerTarget"/>
    <selectInTarget implementation="com.intellij.ide.favoritesTreeView.FavoritesViewSelectInTarget"/>

    <elementLookupRenderer implementation="com.intellij.codeInsight.template.impl.TemplateLookupRenderer"/>

    <modelScopeItemPresenter implementation="com.intellij.analysis.dialog.ProjectScopeItemPresenter" id="project_scope" order="first"/>
    <modelScopeItemPresenter implementation="com.intellij.analysis.dialog.ModuleScopeItemPresenter" id="module_scope" order="after project_scope"/>
    <modelScopeItemPresenter implementation="com.intellij.analysis.dialog.VcsScopeItemPresenter" id="vcs_scope" order="after module_scope"/>
    <modelScopeItemPresenter implementation="com.intellij.analysis.dialog.OtherScopeItemPresenter" id="other_scope" order="after vcs_scope"/>
    <modelScopeItemPresenter implementation="com.intellij.analysis.dialog.CustomScopeItemPresenter" id="custom_scope" order="after other_scope"/>

    <customPasteProvider implementation="com.intellij.ide.actions.PasteReferenceProvider"/>

    <referenceInjector implementation="com.intellij.codeInsight.daemon.impl.analysis.encoding.EncodingReferenceInjector"/>

    <usageFilteringRuleProvider implementation="com.intellij.usages.impl.UsageFilteringRuleProviderImpl"/>
    <usageGroupingRuleProvider implementation="com.intellij.usages.impl.UsageGroupingRuleProviderImpl"/>

    <projectService serviceInterface="com.intellij.psi.templateLanguages.TemplateDataLanguageMappings"
                    serviceImplementation="com.intellij.psi.templateLanguages.TemplateDataLanguageMappings"/>
    <applicationService serviceInterface="com.intellij.psi.templateLanguages.TemplateDataLanguagePatterns"
                        serviceImplementation="com.intellij.psi.templateLanguages.TemplateDataLanguagePatterns"/>
    <filePropertyPusher implementation="com.intellij.psi.templateLanguages.TemplateDataLanguagePusher"/>

    <!-- execution -->
    <executor implementation="com.intellij.execution.executors.DefaultRunExecutor" order="first" id="run"/>
    <executionTargetProvider implementation="com.intellij.execution.DefaultExecutionTargetProvider"/>
    <projectService serviceImplementation="com.intellij.execution.RunConfigurationProducerService" />
    <configurationType implementation="com.intellij.execution.compound.CompoundRunConfigurationType"/>

    <findUsagesHandlerFactory implementation="com.intellij.find.findUsages.DefaultFindUsagesHandlerFactory" id="default" order="last"/>
    <usageTargetProvider implementation="com.intellij.find.findUsages.DefaultUsageTargetProvider" id="default" order="last"/>

    <cutElementMarker implementation="com.intellij.ide.PsiCutElementMarker"/>

    <extendWordSelectionHandler implementation="com.intellij.codeInsight.editorActions.wordSelection.PlainTextLineSelectioner"/>
    <extendWordSelectionHandler implementation="com.intellij.codeInsight.editorActions.wordSelection.NaturalLanguageTextSelectioner"/>
    <extendWordSelectionHandler implementation="com.intellij.codeInsight.editorActions.wordSelection.WordSelectioner"/>
    <extendWordSelectionHandler implementation="com.intellij.codeInsight.editorActions.wordSelection.LineCommentSelectioner"/>
    <extendWordSelectionHandler implementation="com.intellij.codeInsight.editorActions.wordSelection.BlockCommentSelectioner"/>
    <extendWordSelectionHandler implementation="com.intellij.codeInsight.editorActions.wordSelection.InjectedReferenceSelectioner"/>
    <extendWordSelectionHandler implementation="com.intellij.ide.highlighter.custom.impl.CustomFileTypeSelectWordHandler"/>

    <basicWordSelectionFilter implementation="com.intellij.lang.parser.DummyBlockWordSelectionFilter"/>

    <syntaxHighlighter factoryClass="com.intellij.ide.highlighter.custom.impl.CustomFileTypeHighlighterProvider"/>
    <fileTypeRegistrator implementation="com.intellij.ide.highlighter.custom.impl.StandardFileTypeRegistrator"/>

    <directoryProjectConfigurator implementation="com.intellij.platform.PlatformProjectConfigurator" order="first"
                                  id="PlatformProjectConfigurator"/>
    <directoryProjectConfigurator implementation="com.intellij.platform.PlatformProjectViewOpener"/>

    <fileIconProvider implementation="com.intellij.ide.FileIconPatcherImpl"/>
    <iconProvider implementation="com.intellij.ide.NativeIconProvider" id="native"/>
    <iconProvider implementation="com.intellij.psi.impl.file.SourceRootIconProvider$DirectoryProvider" id="sourceRoot" order="last"/>
    <iconLayerProvider implementation="com.intellij.psi.impl.file.SourceRootIconProvider$FileLayerProvider" id="sourceRoot" order="last"/>

    <statementUpDownMover implementation="com.intellij.codeInsight.editorActions.moveUpDown.LineMover" id="line" order="last"/>

    <enterHandlerDelegate implementation="com.intellij.codeInsight.editorActions.enter.EnterInStringLiteralHandler"/>
    <enterHandlerDelegate implementation="com.intellij.codeInsight.editorActions.enter.EnterInLineCommentHandler"/>
    <enterHandlerDelegate implementation="com.intellij.codeInsight.editorActions.enter.EnterAfterUnmatchedBraceHandler" id="afterUnmatchedBrace"/>
    <enterHandlerDelegate implementation="com.intellij.codeInsight.editorActions.enter.EnterBetweenBracesHandler"
                          id="EnterBetweenBracesHandler"/>
    <enterHandlerDelegate implementation="com.intellij.codeInsight.editorActions.enter.EnterAfterJavadocTagHandler"/>

    <backspaceHandlerDelegate implementation="com.intellij.codeInsight.editorActions.SimpleIndentingBackspaceHandler" />
    <backspaceHandlerDelegate implementation="com.intellij.codeInsight.editorActions.SmartIndentingBackspaceHandler" />

    <codeInsight.linkHandler prefix="#inspection/" handlerClass="com.intellij.codeInsight.hint.InspectionDescriptionLinkHandler"/>
    <codeInsight.linkHandler prefix="#navigation/" handlerClass="com.intellij.codeInsight.hint.NavigationLinkHandler"/>
    <codeInsight.lineMarkerProvider language="" implementationClass="com.intellij.ui.ColorLineMarkerProvider"/>

    <codeFoldingOptionsProvider instance="com.intellij.application.options.editor.BaseCodeFoldingOptionsProvider" order="first"/>
    <search.topHitProvider implementation="com.intellij.application.options.editor.EditorSmartKeysOptionsTopHitProvider"/>
    <editorOptionsProvider instance="com.intellij.application.options.editor.EditorSmartKeysConfigurable" id="editor.preferences.smartKeys"
                           displayName="Smart Keys"/>
    <editorOptionsProvider instance="com.intellij.application.options.editor.EditorAppearanceConfigurable"
                           id="editor.preferences.appearance"
                           key="tab.editor.settings.appearance" bundle="messages.ApplicationBundle"/>

    <editorOptionsProvider instance="com.intellij.application.options.editor.GutterIconsConfigurable" id="editor.preferences.gutterIcons"
                           displayName="Gutter Icons"/>
    <search.optionContributor implementation="com.intellij.application.options.editor.GutterIconsSearchableOptionContributor"/>

    <!-- Colors & Fonts-->
    <applicationConfigurable groupId="editor" groupWeight="180" dynamic="true" instance="com.intellij.application.options.colors.ColorAndFontOptions"
                           id="reference.settingsdialog.IDE.editor.colors" key="title.colors.and.fonts" bundle="messages.ApplicationBundle"/>
    <search.topHitProvider implementation="com.intellij.application.options.editor.EditorTabsOptionsTopHitProvider"/>
    <editorOptionsProvider instance="com.intellij.application.options.editor.EditorTabsConfigurable" id="editor.preferences.tabs"
                           displayName="Editor Tabs"/>
    <search.topHitProvider implementation="com.intellij.application.options.editor.CodeFoldingOptionsTopHitProvider"/>
    <editorOptionsProvider instance="com.intellij.application.options.editor.CodeFoldingConfigurable" id="editor.preferences.folding"
                           key="group.code.folding" bundle="messages.ApplicationBundle"/>
    <editorOptionsProvider instance="com.intellij.application.options.CodeCompletionOptions" id="editor.preferences.completion"
                           key="title.code.completion" bundle="messages.ApplicationBundle"/>
    <search.topHitProvider implementation="com.intellij.application.options.editor.AutoImportOptionsTopHitProvider"/>
    <projectConfigurable instance="com.intellij.application.options.editor.AutoImportOptionsConfigurable"
                         id="editor.preferences.import"
                         parentId="preferences.editor"
                         key="auto.import" bundle="messages.ApplicationBundle"
                         groupWeight="1"/>

    <editorTabColorProvider implementation="com.intellij.ui.tabs.EditorTabColorProviderImpl"/>

    <intentionAction>
      <className>com.intellij.codeInsight.intention.impl.EditFoldingOptionsAction</className>
    </intentionAction>
    <intentionAction>
      <className>com.intellij.formatting.contextConfiguration.ConfigureCodeStyleOnSelectedFragment</className>
    </intentionAction>
    <intentionAction>
      <className>com.intellij.codeInsight.hints.BlacklistCurrentMethodIntention</className>
    </intentionAction>
    <intentionAction>
      <className>com.intellij.codeInsight.hints.DisableCustomHintsOption</className>
    </intentionAction>
    <intentionAction>
      <className>com.intellij.codeInsight.hints.EnableCustomHintsOption</className>
    </intentionAction>
    <intentionAction>
      <className>com.intellij.codeInsight.intention.impl.QuickEditAction</className>
      <category>Language Injection</category>
    </intentionAction>

    <!-- LookupManagerActions -->
    <editorActionHandler action="EditorUp" implementationClass="com.intellij.codeInsight.lookup.impl.LookupActionHandler$UpHandler"/>
    <editorActionHandler action="EditorDown" implementationClass="com.intellij.codeInsight.lookup.impl.LookupActionHandler$DownHandler"/>
    <editorActionHandler action="EditorPageUp"
                         implementationClass="com.intellij.codeInsight.lookup.impl.LookupActionHandler$PageUpHandler"/>
    <editorActionHandler action="EditorPageDown"
                         implementationClass="com.intellij.codeInsight.lookup.impl.LookupActionHandler$PageDownHandler"/>
    <editorActionHandler action="EditorLeft" implementationClass="com.intellij.codeInsight.lookup.impl.LookupActionHandler$LeftHandler"/>
    <editorActionHandler action="EditorRight" implementationClass="com.intellij.codeInsight.lookup.impl.LookupActionHandler$RightHandler"/>
    <editorActionHandler action="EditorBackSpace" implementationClass="com.intellij.codeInsight.lookup.impl.BackspaceHandler" id="backspace.lookup"/>
    <editorActionHandler action="EditorStartNewLine" implementationClass="com.intellij.codeInsight.lookup.impl.StartNewLineHandler" id="startNewLine.lookup"/>

    <!-- CodeInsightSettings -->
    <editorActionHandler action="EditorEnter" implementationClass="com.intellij.codeInsight.editorActions.EnterHandler" id="editorEnter"/>
    <editorActionHandler action="EditorLineEnd" implementationClass="com.intellij.codeInsight.editorActions.EndHandler"/>
    <editorActionHandler action="EditorSelectWord" implementationClass="com.intellij.codeInsight.editorActions.SelectWordHandler"/>
    <editorActionHandler action="EditorSelectWord" implementationClass="com.intellij.openapi.editor.actions.SelectWordAtCaretAction$Handler" order="first"/>
    <editorActionHandler action="EditorUnSelectWord" implementationClass="com.intellij.codeInsight.editorActions.UnSelectWordHandler"/>
    <editorActionHandler action="EditorPaste" implementationClass="com.intellij.codeInsight.editorActions.PasteHandler"/>
    <editorActionHandler action="EditorCopy" implementationClass="com.intellij.codeInsight.editorActions.CopyHandler"/>
    <editorActionHandler action="EditorCut" implementationClass="com.intellij.codeInsight.editorActions.CutHandler"/>
    <editorActionHandler action="EditorJoinLines" implementationClass="com.intellij.codeInsight.editorActions.JoinLinesHandler"/>
    <editorActionHandler action="EditorBackSpace" implementationClass="com.intellij.codeInsight.editorActions.BackspaceHandler" id="backspace.lang"/>
    <editorActionHandler action="EditorDeleteToWordStart"
                         implementationClass="com.intellij.codeInsight.editorActions.BackspaceToWordStartHandler"/>
    <editorTypedHandler implementationClass="com.intellij.codeInsight.editorActions.TypedHandler" order="first"/>

    <editorActionHandler action="EditorDuplicate" implementationClass="com.intellij.openapi.editor.actions.NamedElementDuplicateHandler"/>

    <!-- TemplateManagerActions -->
    <editorActionHandler action="EditorEscape" implementationClass="com.intellij.codeInsight.template.impl.editorActions.EscapeHandler"
                         id="templateEscape" order="before hide-hints"/>
    <editorActionHandler action="EditorEnter" implementationClass="com.intellij.codeInsight.template.impl.editorActions.EnterHandler"
                         id="templateEnter" order="before editorEnter"/>
    <editorActionHandler action="EditorLineStart" implementationClass="com.intellij.codeInsight.template.impl.editorActions.TemplateLineStartHandler"/>
    <editorActionHandler action="EditorLineStartWithSelection"
                         implementationClass="com.intellij.codeInsight.template.impl.editorActions.TemplateLineStartWithSelectionHandler"/>
    <editorActionHandler action="EditorLineEnd" implementationClass="com.intellij.codeInsight.template.impl.editorActions.TemplateLineEndHandler"/>
    <editorActionHandler action="EditorLineEndWithSelection"
                         implementationClass="com.intellij.codeInsight.template.impl.editorActions.TemplateLineEndWithSelectionHandler"/>
    <editorActionHandler action="$SelectAll" implementationClass="com.intellij.codeInsight.template.impl.editorActions.SelectAllHandler"/>
    <typedHandler implementation="com.intellij.codeInsight.template.impl.editorActions.SpaceHandler"/>

    <!-- HighlightManagerActions -->
    <editorActionHandler action="EditorEscape" implementationClass="com.intellij.codeInsight.highlighting.EscapeHandler"
                         order="after hide-hints" id="hide-search"/>

    <editorTypedHandler implementationClass="com.intellij.codeInsight.lookup.impl.LookupTypedHandler" id="lookup"/>
    <typedHandler implementation="com.intellij.codeInsight.editorActions.CompletionAutoPopupHandler" id="completionAutoPopup"
                  order="first"/>
    <typedHandler implementation="com.intellij.codeInsight.editorActions.SelectionQuotingTypedHandler" id="selectionQuoting"/>

    <templateCompletionProcessor implementation="com.intellij.codeInsight.template.macro.DirectoryTemplateCompletionProcessor"/>

    <liveTemplateContext id="OTHER" implementation="com.intellij.codeInsight.template.EverywhereContextType" order="last"/>

    <dynamicContextProvider implementation="com.intellij.openapi.paths.GenericDynamicContextProvider"/>

    <codeStyleSettingsProvider implementation="com.intellij.application.options.GeneralCodeStyleSettingsProvider"/>
    <codeStyleSettingsProvider implementation="com.intellij.application.options.codeStyle.OtherFileTypesCodeStyleOptionsProvider"/>

    <projectService serviceInterface="com.intellij.ide.todo.TodoView"
                    serviceImplementation="com.intellij.ide.todo.TodoView"/>
    <projectService serviceInterface="com.intellij.ide.structureView.StructureViewFactory"
                    serviceImplementation="com.intellij.ide.structureView.impl.StructureViewFactoryImpl"/>
    <projectService serviceInterface="com.intellij.codeInspection.InspectionManager"
                    serviceImplementation="com.intellij.codeInspection.ex.InspectionManagerEx"/>
    <projectService serviceInterface="com.intellij.usageView.UsageViewManager"
                    serviceImplementation="com.intellij.usageView.impl.UsageViewManagerImpl"/>
    <applicationService serviceInterface="com.intellij.ide.projectView.impl.ProjectViewSharedSettings"
                    serviceImplementation="com.intellij.ide.projectView.impl.ProjectViewSharedSettings"/>
    <projectService serviceInterface="com.intellij.ide.projectView.ProjectView"
                    serviceImplementation="com.intellij.ide.projectView.impl.ProjectViewImpl"/>
    <projectService serviceInterface="com.intellij.execution.ui.RunnerLayoutUi$Factory"
                    serviceImplementation="com.intellij.execution.ui.layout.impl.RunnerLayoutUiFactoryImpl"/>

    <http.fileEditorActionProvider implementation="com.intellij.openapi.fileEditor.impl.http.LangRemoteFileEditorActionProvider"/>

    <toolWindow id="Project" anchor="left" icon="AllIcons.Toolwindows.ToolWindowProject"
                factoryClass="com.intellij.ide.projectView.impl.ProjectViewToolWindowFactory"/>
    <toolWindow id="TODO" anchor="bottom" icon="AllIcons.Toolwindows.ToolWindowTodo"
                factoryClass="com.intellij.ide.todo.TodoToolWindowFactory" canCloseContents="true"/>
    <toolWindow id="Structure" anchor="left" icon="AllIcons.Toolwindows.ToolWindowStructure" secondary="true"
                factoryClass="com.intellij.ide.structureView.impl.StructureViewToolWindowFactory"/>
    <toolWindow id="Favorites" anchor="left" icon="AllIcons.Toolwindows.ToolWindowFavorites" secondary="true"
                factoryClass="com.intellij.ide.projectView.impl.FavoritesViewToolWindowFactory"/>
    <toolWindow id="Run Dashboard" anchor="bottom" icon="AllIcons.Toolwindows.ToolWindowRun" canCloseContents="true"
                factoryClass="com.intellij.execution.dashboard.RunDashboardToolWindowFactory"
                conditionClass="com.intellij.execution.dashboard.RunDashboardToolWindowFactory" />

    <psi.fileReferenceHelper implementation="com.intellij.psi.impl.source.resolve.reference.impl.providers.PsiFileReferenceHelper"/>
    <psi.fileReferenceHelper implementation="com.intellij.psi.impl.source.resolve.reference.impl.providers.JarFileReferenceHelper"/>
    <psi.fileReferenceHelper implementation="com.intellij.psi.impl.source.resolve.reference.impl.providers.HttpFileReferenceHelper"/>
    <psi.fileReferenceHelper implementation="com.intellij.psi.impl.source.resolve.reference.impl.providers.NullFileReferenceHelper" order="last"/>
    <psi.referenceContributor implementation="com.intellij.psi.impl.source.resolve.reference.CommentsReferenceContributor"/>
    <referenceProviderType key="commentsReferenceProvider"
                           implementationClass="com.intellij.psi.impl.source.resolve.reference.ArbitraryPlaceUrlReferenceProvider"/>

    <projectConfigurable groupId="editor"
                         groupWeight="140"
                         key="file.encodings.configurable"
                         bundle="messages.IdeBundle"
                         id="File.Encoding"
                         provider="com.intellij.openapi.vfs.encoding.FileEncodingConfigurableProvider"/>
    <projectConfigurable groupId="appearance" groupWeight="112" instance="com.intellij.ui.tabs.FileColorsConfigurable" id="reference.settings.ide.settings.file-colors" displayName="File Colors"/>

    <uiDebuggerExtension implementation="com.intellij.ui.debugger.extensions.PlaybackDebugger"/>
    <uiDebuggerExtension implementation="com.intellij.ui.debugger.extensions.ActionTracer"/>
    <uiDebuggerExtension implementation="com.intellij.openapi.util.objectTree.DisposerDebugger"/>

    <applicationService serviceInterface="com.intellij.ui.debugger.extensions.PlaybackDebugger$PlaybackDebuggerState"
                        serviceImplementation="com.intellij.ui.debugger.extensions.PlaybackDebugger$PlaybackDebuggerState"/>

    <globalInspection shortName="Annotator" displayName="Annotator" groupKey="inspection.general.tools.group.name" groupBundle="messages.InspectionsBundle" enabledByDefault="true" level="ERROR"
                      implementationClass="com.intellij.codeInsight.daemon.impl.DefaultHighlightVisitorBasedInspection$AnnotatorBasedInspection"/>
    <globalInspection shortName="SyntaxError" displayName="Syntax error" groupKey="inspection.general.tools.group.name" groupBundle="messages.InspectionsBundle" enabledByDefault="true" level="ERROR"
                      implementationClass="com.intellij.codeInsight.daemon.impl.DefaultHighlightVisitorBasedInspection$SyntaxErrorInspection"/>
    <localInspection shortName="LossyEncoding" bundle="messages.InspectionsBundle" key="lossy.encoding"
                     groupKey="group.names.internationalization.issues" enabledByDefault="true" level="WARNING"
                     implementationClass="com.intellij.codeInspection.LossyEncodingInspection"/>
    <localInspection shortName="NonAsciiCharacters" bundle="messages.InspectionsBundle" key="non.ascii.characters"
                     groupKey="group.names.internationalization.issues" enabledByDefault="true" level="WARNING"
                     implementationClass="com.intellij.codeInspection.NonAsciiCharactersInspection"/>
    <localInspection shortName="ProblematicWhitespace" bundle="messages.InspectionsBundle" key="problematic.whitespace.display.name"
                     groupKey="inspection.general.tools.group.name" enabledByDefault="false" level="WARNING"
                     implementationClass="com.intellij.codeInspection.ProblematicWhitespaceInspection"/>
    <localInspection shortName="TodoComment" bundle="messages.InspectionsBundle" key="todo.comment.display.name"
                     groupKey="inspection.general.tools.group.name" enabledByDefault="false"
                     level="WARNING" implementationClass="com.intellij.codeInspection.TodoCommentInspection"/>
    <localInspection shortName="LongLine" bundle="messages.InspectionsBundle" key="long.line.display.name"
                     groupKey="inspection.general.tools.group.name" enabledByDefault="false"
                     level="WARNING" implementationClass="com.intellij.codeInspection.longLine.LongLineInspection"/>

    <annotator language="TEXT" implementationClass="com.intellij.codeInsight.highlighting.LargeFilesAnnotator"/>

    <applicationService serviceInterface="com.intellij.codeInsight.template.TemplateBuilderFactory"
                        serviceImplementation="com.intellij.codeInsight.template.TemplateBuilderFactoryImpl"/>

    <!--<projectViewPane implementation="com.intellij.ide.favoritesTreeView.FavoritesProjectViewPane"/>-->
    <projectViewPane implementation="com.intellij.ide.scopeView.ScopeViewPane"/>

    <renameHandler implementation="com.intellij.refactoring.rename.inplace.VariableInplaceRenameHandler"/>
    <renameHandler implementation="com.intellij.refactoring.rename.inplace.MemberInplaceRenameHandler"/>
    <completion.contributor language="any"
                            implementationClass="com.intellij.refactoring.rename.inplace.CompletionContributorForInplaceRename"
                            order="first"/>

    <filePasteProvider implementation="com.intellij.ide.FileListPasteProvider" id="fileList"/>

    <definitionsSearch implementation="com.intellij.pom.PomDefinitionSearch"/>
    <definitionsSearch implementation="com.intellij.xml.impl.schema.SchemaDefinitionsSearch"/>

    <applicationService serviceInterface="com.intellij.ConfigurableFactory" serviceImplementation="com.intellij.ConfigurableFactory"/>

    <applicationService serviceImplementation="com.intellij.ide.todo.TodoConfiguration"/>
    <indexPatternProvider implementation="com.intellij.ide.todo.TodoIndexPatternProvider"/>

    <applicationService serviceImplementation="com.intellij.codeInsight.documentation.QuickDocOnMouseOverManager"/>
    <postStartupActivity implementation="com.intellij.codeInsight.documentation.QuickDocOnMouseOverStartupActivity"/>

    <hectorComponentProvider implementation="com.intellij.codeInsight.daemon.PowerSaveHectorProvider"/>

    <copyPastePostProcessor implementation="com.intellij.codeInsight.editorActions.CopyPasteIndentProcessor"/>
    <copyPastePostProcessor implementation="com.intellij.codeInsight.editorActions.CopyPasteFoldingProcessor"/>

    <statistics.usagesCollector implementation="com.intellij.facet.impl.statistics.FrameworkUsagesCollector"/>
    <statistics.usagesCollector implementation="com.intellij.facet.impl.statistics.ModuleTypeUsagesCollector"/>
    <statistics.usagesCollector implementation="com.intellij.execution.impl.statistics.RunConfigurationTypeUsagesCollector"/>
    <statistics.usagesCollector implementation="com.intellij.execution.impl.statistics.TemporaryRunConfigurationTypeUsagesCollector"/>
    <statistics.usagesCollector implementation="com.intellij.openapi.fileTypes.FileTypeUsagesCollector"/>
    <statistics.usagesCollector implementation="com.intellij.internal.statistic.editor.EditorSettingsStatisticsCollector"/>
    <statistics.usagesCollector implementation="com.intellij.internal.statistic.editor.EditorSettingsStatisticsCollector$ProjectUsages"/>
    <statistics.usagesCollector implementation="com.intellij.internal.statistic.tools.AbstractToolsUsagesCollector$AllBundledToolsUsagesCollector"/>
    <statistics.usagesCollector implementation="com.intellij.internal.statistic.tools.AbstractToolsUsagesCollector$AllListedToolsUsagesCollector"/>
    <statistics.usagesCollector implementation="com.intellij.internal.statistic.tools.AbstractToolsUsagesCollector$EnabledBundledToolsUsagesCollector"/>
    <statistics.usagesCollector implementation="com.intellij.internal.statistic.tools.AbstractToolsUsagesCollector$EnabledListedToolsUsagesCollector"/>
    <statistics.usagesCollector implementation="com.intellij.internal.statistic.tools.AbstractToolsUsagesCollector$DisabledBundledToolsUsagesCollector"/>
    <statistics.usagesCollector implementation="com.intellij.internal.statistic.tools.AbstractToolsUsagesCollector$DisabledListedToolsUsagesCollector"/>
    <statistics.usagesCollector implementation="com.intellij.execution.dashboard.RunDashboardUsagesCollector"/>

    <renamePsiElementProcessor implementation="com.intellij.refactoring.rename.RenamePsiFileProcessor" order="last"/>
    <applicationService serviceInterface="com.intellij.openapi.fileTypes.ex.FileTypeChooserDialogFactory"
                        serviceImplementation="com.intellij.openapi.fileTypes.ex.FileTypeChooserDialogFactoryImpl"/>

    <renameInputValidator implementation="com.intellij.refactoring.rename.RenameToIgnoredDirectoryFileInputValidator" order="last"/>

    <refactoring.elementListenerProvider implementation="com.intellij.execution.impl.RunConfigurationRefactoringElementListenerProvider"/>
    <refactoring.elementListenerProvider implementation="com.intellij.ui.EditorNotificationsImpl$RefactoringListenerProvider"/>

    <keymapExtension implementation="com.intellij.tools.ToolKeymapExtension"/>

    <inspectionsReportConverter implementation="com.intellij.codeInspection.ex.PlainTextFormatter"/>

    <documentationProvider implementation="com.intellij.openapi.paths.WebReferenceDocumentationProvider"/>
    <documentationProvider implementation="com.intellij.openapi.paths.WebReferenceDocumentationProvider"/>

    <refactoring.moveDirectoryWithClassesHelper
        implementation="com.intellij.refactoring.move.moveClassesOrPackages.MoveDirectoryWithClassesHelper$Default" order="last"/>

    <defaultHighlightingSettingProvider id="GeneratedSourcesHighlightingSettingProvider" 
                                        implementation="com.intellij.codeInsight.daemon.impl.analysis.GeneratedSourcesHighlightingSettingProvider"/>
    <editorNotificationProvider implementation="com.intellij.ide.GeneratedFileEditingNotificationProvider"/>

    <editorTabTitleProvider implementation="com.intellij.openapi.fileEditor.impl.UniqueNameEditorTabTitleProvider" order="last"/>

    <projectService serviceInterface="com.intellij.psi.util.PsiModificationTracker"
                    serviceImplementation="com.intellij.psi.impl.PsiModificationTrackerImpl"/>

    <itemPresentationProvider forClass="com.intellij.psi.PsiDirectory"
                              implementationClass="com.intellij.navigation.DirectoryPresentationProvider"/>

    <projectService serviceInterface="com.intellij.openapi.module.ModulePointerManager"
                    serviceImplementation="com.intellij.openapi.module.impl.ModulePointerManagerImpl"/>
    <projectService serviceImplementation="com.intellij.openapi.module.impl.UnloadedModulesListStorage"/>

    <customFoldingProvider implementation="com.intellij.lang.customFolding.NetBeansCustomFoldingProvider"/>
    <customFoldingProvider implementation="com.intellij.lang.customFolding.VisualStudioCustomFoldingProvider"/>

    <completion.contributor language="TEXT" implementationClass="com.intellij.util.textCompletion.TextCompletionContributor"
                            order="first, before commitCompletion"/>
    <lookup.charFilter implementation="com.intellij.util.textCompletion.TextCompletionCharFilter"/>

    <completion.contributor language="any" implementationClass="com.intellij.codeInsight.completion.CustomFileTypeCompletionContributor"/>

    <pathMacroFilter implementation="com.intellij.execution.configuration.RunConfigurationPathMacroFilter"/>
    <pathMacroFilter implementation="com.intellij.openapi.application.StructuralSearchPathMacroFilter"/>
    <pathMacroFilter implementation="com.intellij.openapi.application.PathMappingsMacroFilter"/>

    <postStartupActivity implementation="com.intellij.codeInsight.highlighting.BraceHighlighter"/>
    <usageContextPanelProvider implementation="com.intellij.usages.impl.UsagePreviewPanel$Provider"/>
    <usageContextPanelProvider implementation="com.intellij.usageView.impl.UsageContextCallHierarchyPanel$Provider"/>
    <fileDocumentSynchronizationVetoer implementation="com.intellij.codeInsight.lookup.impl.LookupDocumentSavingVetoer"/>
    <toolsProvider implementation="com.intellij.tools.LocalToolsProvider"/>

    <favoritesListProvider implementation="com.intellij.ide.bookmarks.BookmarksFavoriteListProvider"/>
    <favoritesListProvider implementation="com.intellij.xdebugger.impl.breakpoints.BreakpointsFavoriteListProvider"/>
    <applicationService serviceInterface="com.intellij.codeInsight.FileModificationService"
                        serviceImplementation="com.intellij.codeInsight.CodeInsightUtilBase"/>
    <applicationService serviceInterface="com.intellij.ide.util.treeView.TreeAnchorizer"
                        serviceImplementation="com.intellij.ide.projectView.impl.nodes.PsiTreeAnchorizer"/>

    <projectStructure.sourceRootEditHandler implementation="com.intellij.openapi.roots.ui.configuration.JavaModuleSourceRootEditHandler"/>
    <projectStructure.sourceRootEditHandler implementation="com.intellij.openapi.roots.ui.configuration.JavaTestSourceRootEditHandler"/>

    <elementPreviewProvider implementation="com.intellij.codeInsight.preview.ElementPreviewHintProvider"/>

    <actionPromoter implementation="com.intellij.ui.EditorTextFieldActionPromoter"/>

    <stepsBeforeRunProvider implementation="com.intellij.execution.impl.RunConfigurationBeforeRunProvider"/>

    <lang.foldingBuilder language="TEXT" implementationClass="com.intellij.ide.highlighter.custom.impl.CustomFileTypeFoldingBuilder"/>

    <applicationService serviceImplementation="com.intellij.openapi.editor.richcopy.settings.RichCopySettings"/>
    <copyPastePostProcessor implementation="com.intellij.openapi.editor.richcopy.TextWithMarkupProcessor"/>
     <!--the following binding uses 'first' order to make sure it captures raw text before any other processor modifies it -->
    <copyPastePreProcessor implementation="com.intellij.openapi.editor.richcopy.TextWithMarkupProcessor$RawTextSetter" order="first" id="richcopy"/>
    <copyPastePreProcessor implementation="com.intellij.codeInsight.editorActions.LineCommentCopyPastePreProcessor"/>

    <!-- Postfix templates -->
    <applicationService serviceImplementation="com.intellij.codeInsight.template.postfix.settings.PostfixTemplatesSettings"/>
    <customLiveTemplate implementation="com.intellij.codeInsight.template.postfix.templates.PostfixLiveTemplate"/>
    <lookup.actionProvider implementation="com.intellij.codeInsight.template.postfix.completion.PostfixTemplateLookupActionProvider"/>
    <editorOptionsProvider instance="com.intellij.codeInsight.template.postfix.settings.PostfixTemplatesConfigurable"
                           id="reference.settingsdialog.IDE.editor.postfix.templates"
                           displayName="Postfix Completion"/>
    <completion.contributor language="any" implementationClass="com.intellij.codeInsight.template.postfix.completion.PostfixTemplateCompletionContributor" order="last"/>

    <projectService serviceInterface="com.intellij.execution.ExecutionManager" serviceImplementation="com.intellij.execution.impl.ExecutionManagerKtImpl"/>
    <projectService serviceInterface="com.intellij.execution.ExecutionTargetManager" serviceImplementation="com.intellij.execution.ExecutionTargetManagerImpl"/>

    <projectService serviceInterface="com.intellij.execution.dashboard.RunDashboardManager" serviceImplementation="com.intellij.execution.dashboard.RunDashboardManagerImpl"/>
    <runDashboardGroupingRule implementation="com.intellij.execution.dashboard.tree.ConfigurationTypeDashboardGroupingRule"/>
    <runDashboardGroupingRule implementation="com.intellij.execution.dashboard.tree.StatusDashboardGroupingRule"/>
    <runDashboardGroupingRule implementation="com.intellij.execution.dashboard.tree.FolderDashboardGroupingRule"/>
    <runDashboardGroupingRule implementation="com.intellij.execution.dashboard.tree.RunConfigurationDashboardGroupingRule"/>
    <projectService serviceInterface="com.intellij.execution.ui.RunContentManager"
                    serviceImplementation="com.intellij.execution.ui.RunContentManagerImpl"/>

    <previewPanelProvider implementation="com.intellij.openapi.fileEditor.impl.FilePreviewPanelProvider"/>
    <previewPanelProvider implementation="com.intellij.codeInsight.documentation.DocumentationPreviewPanelProvider"/>
    <previewPanelProvider implementation="com.intellij.find.UsagesPreviewPanelProvider"/>
    <projectService serviceInterface="com.intellij.openapi.preview.PreviewManager"
                    serviceImplementation="com.intellij.openapi.preview.impl.PreviewManagerImpl"/>
    <applicationService serviceInterface="com.intellij.find.impl.FindPopupScopeUIProvider"
                        serviceImplementation="com.intellij.find.impl.FindPopupScopeUIProviderImpl"/>
    <search.optionContributor implementation="com.intellij.codeInspection.ex.InspectionSearchableOptionContributor"/>

    <fileIndentOptionsProvider implementation="com.intellij.psi.codeStyle.DetectableIndentOptionsProvider" order="last"/>
    <editorNotificationProvider implementation="com.intellij.psi.codeStyle.autodetect.DetectedIndentOptionsNotificationProvider"/>
    <codeInsight.lineMarkerProvider language="" implementationClass="com.intellij.execution.lineMarker.RunLineMarkerProvider"/>
    <projectService serviceImplementation="com.intellij.execution.TestStateStorage"/>
    <editorActionHandler action="EditorEscape" implementationClass="com.intellij.refactoring.changeSignature.inplace.EscapeHandler" id="changeSignatureEscape" order="before hide-search"/>

    <customizableActionGroupProvider implementation="com.intellij.openapi.vcs.ui.VcsCustomizableActionGroupProvider"/>

    <schemeExporter
      name="Intellij IDEA code style XML"
      schemeClass="com.intellij.psi.codeStyle.CodeStyleScheme"
      implementationClass="com.intellij.application.options.schemes.SerializableSchemeExporter"/>
    <schemeExporter
      name="Intellij IDEA color scheme (.icls)"
      schemeClass="com.intellij.openapi.editor.colors.EditorColorsScheme"
      implementationClass="com.intellij.application.options.colors.ColorSchemeExporter"/>
    <schemeExporter
        name="Color scheme plug-in .jar"
        schemeClass="com.intellij.openapi.editor.colors.EditorColorsScheme"
        implementationClass="com.intellij.application.options.colors.pluginExport.ColorSchemePluginExporter"/>
    <schemeImporter
      name="Intellij IDEA code style XML"
      schemeClass="com.intellij.psi.codeStyle.CodeStyleScheme"
      implementationClass="com.intellij.psi.impl.source.codeStyle.CodeStyleSchemeXmlImporter"/>
    <schemeImporter
      name="Intellij IDEA color scheme (.icls) or settings (.jar)"
      schemeClass="com.intellij.openapi.editor.colors.EditorColorsScheme"
      implementationClass="com.intellij.application.options.colors.ColorSchemeImporter"/>

    <schemeExporter
      name="Intellij IDEA inspection profile XML"
      schemeClass="com.intellij.codeInspection.ex.InspectionProfileModifiableModel"
      implementationClass="com.intellij.application.options.schemes.SerializableSchemeExporter"/>
    <schemeImporter
      name="Intellij IDEA inspection profile XML"
      schemeClass="com.intellij.codeInspection.ex.InspectionProfileModifiableModel"
      implementationClass="com.intellij.profile.codeInspection.ui.InspectionProfileImporter"/>

    <nonProjectFileWritingAccessExtension implementation="com.intellij.ide.actions.EditCustomPropertiesAction$AccessExtension"/>
    <nonProjectFileWritingAccessExtension implementation="com.intellij.ide.actions.EditCustomVmOptionsAction$AccessExtension"/>
    <lineIndentProvider
        implementation="com.intellij.psi.impl.source.codeStyle.lineIndent.FormatterBasedLineIndentProvider"
        order="last"/>
    <stripTrailingSpacesFilterFactory implementation="com.intellij.psi.codeStyle.KeepTrailingSpacesOnEmptyLinesFilterFactory"/>

    <applicationService serviceInterface="com.intellij.ide.projectView.impl.ProjectViewFileNestingService"
                        serviceImplementation="com.intellij.ide.projectView.impl.ProjectViewFileNestingService"/>
    <treeStructureProvider implementation="com.intellij.ide.projectView.impl.NestingTreeStructureProvider" order="last"/>
    <applicationService serviceImplementation="com.intellij.ide.projectView.impl.FileNestingBuilder" />
    <refactoring.safeDeleteProcessor implementation="com.intellij.refactoring.safeDelete.RelatedFilesSafeDeleteProcessorDelegate"/>
    <automaticRenamerFactory implementation="com.intellij.refactoring.rename.RelatedFilesRenamerFactory"/>
    <refactoring.moveHandler implementation="com.intellij.refactoring.move.moveFilesOrDirectories.MoveRelatedFilesHandler"
                             order="before moveFileOrDir"/>

<<<<<<< HEAD
    <openapi.ui.noria.BasicUIComponentTypeEP implementation="com.intellij.refactoring.ui.NameSuggesterComponentType"/>

    <applicationService serviceInterface="com.intellij.ide.actions.FileFromTemplateService"
                        serviceImplementation="com.intellij.ide.actions.CreateFileFromTemplateDialog$FileFromTemplateServiceImpl"/>

=======
    <searchEverywhereContributor implementation="com.intellij.ide.util.gotoByName.ClassSearchEverywhereContributor" />
    <searchEverywhereContributor implementation="com.intellij.ide.util.gotoByName.FileSearchEverywhereContributor" />
    <searchEverywhereContributor implementation="com.intellij.ide.util.gotoByName.SymbolSearchEverywhereContributor" />
>>>>>>> 76f5832e
  </extensions>
</idea-plugin>
<|MERGE_RESOLUTION|>--- conflicted
+++ resolved
@@ -12,22 +12,17 @@
     <applicationService serviceInterface="com.intellij.codeInsight.completion.CompletionService"
                         serviceImplementation="com.intellij.codeInsight.completion.impl.CompletionServiceImpl"/>
 
-<<<<<<< HEAD
     <applicationService serviceInterface="com.intellij.codeInsight.daemon.impl.VisibleRangeCalculator"
                         serviceImplementation="com.intellij.codeInsight.daemon.impl.VisibleRangeCalculatorImpl"/>
-=======
+
     <applicationService serviceInterface="com.intellij.codeInspection.actions.CleanupInspectionUtil"
                         serviceImplementation="com.intellij.codeInspection.actions.CleanupInspectionUtilImpl"/>
->>>>>>> 76f5832e
 
     <applicationService serviceInterface="com.intellij.lang.cacheBuilder.CacheBuilderRegistry"
                         serviceImplementation="com.intellij.lang.cacheBuilder.CacheBuilderRegistryImpl"/>
 
     <applicationService serviceInterface="com.intellij.codeInsight.intention.IntentionManager"
                         serviceImplementation="com.intellij.codeInsight.intention.impl.config.IntentionManagerImpl"/>
-
-    <applicationService serviceInterface="com.intellij.codeInsight.intention.impl.IntentionHintComponentProvider"
-                        serviceImplementation="com.intellij.codeInsight.intention.impl.IntentionHintComponentProviderImpl"/>
 
     <applicationService serviceInterface="com.intellij.codeStyle.CodeStyleFacade"
                         serviceImplementation="com.intellij.psi.impl.source.codeStyle.CodeStyleFacadeImpl"/>
@@ -1091,16 +1086,14 @@
     <refactoring.moveHandler implementation="com.intellij.refactoring.move.moveFilesOrDirectories.MoveRelatedFilesHandler"
                              order="before moveFileOrDir"/>
 
-<<<<<<< HEAD
-    <openapi.ui.noria.BasicUIComponentTypeEP implementation="com.intellij.refactoring.ui.NameSuggesterComponentType"/>
-
-    <applicationService serviceInterface="com.intellij.ide.actions.FileFromTemplateService"
-                        serviceImplementation="com.intellij.ide.actions.CreateFileFromTemplateDialog$FileFromTemplateServiceImpl"/>
-
-=======
     <searchEverywhereContributor implementation="com.intellij.ide.util.gotoByName.ClassSearchEverywhereContributor" />
     <searchEverywhereContributor implementation="com.intellij.ide.util.gotoByName.FileSearchEverywhereContributor" />
     <searchEverywhereContributor implementation="com.intellij.ide.util.gotoByName.SymbolSearchEverywhereContributor" />
->>>>>>> 76f5832e
+
+    <openapi.ui.noria.BasicUIComponentTypeEP implementation="com.intellij.refactoring.ui.NameSuggesterComponentType"/>
+
+    <applicationService serviceInterface="com.intellij.ide.actions.FileFromTemplateService"
+                        serviceImplementation="com.intellij.ide.actions.CreateFileFromTemplateDialog$FileFromTemplateServiceImpl"/>
+
   </extensions>
 </idea-plugin>
