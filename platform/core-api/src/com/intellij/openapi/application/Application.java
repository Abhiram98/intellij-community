// Copyright 2000-2018 JetBrains s.r.o. Use of this source code is governed by the Apache 2.0 license that can be found in the LICENSE file.
package com.intellij.openapi.application;

import com.intellij.openapi.Disposable;
import com.intellij.openapi.components.ComponentManager;
import com.intellij.openapi.progress.ProcessCanceledException;
import com.intellij.openapi.util.Computable;
import com.intellij.openapi.util.Condition;
import com.intellij.openapi.util.ThrowableComputable;
import com.intellij.util.ThrowableRunnable;
import org.jetbrains.annotations.Contract;
import org.jetbrains.annotations.NotNull;

import java.awt.*;
import java.util.concurrent.Callable;
import java.util.concurrent.Future;

/**
 * Provides access to core application-wide functionality and methods for working with the IDEA
 * thread model. The thread model defines two main types of actions which can access the PSI and other
 * IDEA data structures: read actions (which do not modify the data) and write actions (which modify
 * some data).<p>
 * You can call methods requiring read access from the Swing event-dispatch thread without using
 * {@link #runReadAction} method. If you need to invoke such methods from another thread you have to use
 * {@link #runReadAction}. Multiple read actions can run at the same time without locking each other.
 * <p>
 * Write actions can be called only from the Swing thread using {@link #runWriteAction} method.
 * If there are read actions running at this moment {@code runWriteAction} is blocked until they are completed.
 */
public interface Application extends ComponentManager {
  /**
   * Runs the specified read action. Can be called from any thread. The action is executed immediately
   * if no write action is currently running, or blocked until the currently running write action completes.
   *
   * @param action the action to run.
   */
  void runReadAction(@NotNull Runnable action);

  /**
   * Runs the specified computation in a read action. Can be called from any thread. The action is executed
   * immediately if no write action is currently running, or blocked until the currently running write action
   * completes.
   *
   * @param computation the computation to perform.
   * @return the result returned by the computation.
   */
  <T> T runReadAction(@NotNull Computable<T> computation);

  /**
   * Runs the specified computation in a read action. Can be called from any thread. The action is executed
   * immediately if no write action is currently running, or blocked until the currently running write action
   * completes.
   *
   * @param computation the computation to perform.
   * @return the result returned by the computation.
   * @exception E re-frown from ThrowableComputable
   */
  <T, E extends Throwable> T runReadAction(@NotNull ThrowableComputable<T, E> computation) throws E;

  /**
   * Runs the specified write action. Must be called from the Swing dispatch thread. The action is executed
   * immediately if no read actions are currently running, or blocked until all read actions complete.
   *
   * @param action the action to run
   */
  void runWriteAction(@NotNull Runnable action);

  /**
   * Runs the specified computation in a write action. Must be called from the Swing dispatch thread.
   * The action is executed immediately if no read actions or write actions are currently running,
   * or blocked until all read actions and write actions complete.
   *
   * @param computation the computation to run
   * @return the result returned by the computation.
   */
  <T> T runWriteAction(@NotNull Computable<T> computation);

  /**
   * Runs the specified computation in a write action. Must be called from the Swing dispatch thread.
   * The action is executed immediately if no read actions or write actions are currently running,
   * or blocked until all read actions and write actions complete.
   *
   * @param computation the computation to run
   * @return the result returned by the computation.
   * @exception E re-frown from ThrowableComputable
   */
  <T, E extends Throwable> T runWriteAction(@NotNull ThrowableComputable<T, E> computation) throws E;

  /**
   * Returns true if there is currently executing write action of the specified class.
   *
   * @param actionClass the class of the write action to return.
   * @return true if the action is running, or false if no action of the specified class is currently executing.
   */
  boolean hasWriteAction(@NotNull Class<?> actionClass);

  /**
   * Asserts whether the read access is allowed.
   */
  void assertReadAccessAllowed();

  /**
   * Asserts whether the write access is allowed.
   */
  void assertWriteAccessAllowed();

  /**
   * Asserts whether the method is being called from the event dispatch thread.
   */
  void assertIsDispatchThread();

  /**
   * Adds an {@link ApplicationListener}.
   *
   * @param listener the listener to add
   */
  void addApplicationListener(@NotNull ApplicationListener listener);

  /**
   * Adds an {@link ApplicationListener}.
   *
   * @param listener the listener to add
   * @param parent the parent disposable which dispose will trigger this listener removal
   */
  void addApplicationListener(@NotNull ApplicationListener listener, @NotNull Disposable parent);

  /**
   * Removes an {@link ApplicationListener}.
   *
   * @param listener the listener to remove
   */
  void removeApplicationListener(@NotNull ApplicationListener listener);

  /**
   * Saves all open documents and projects.
   */
  void saveAll();

  /**
   * Saves application settings.
   * @see #saveSettings() about `isForce` parameter.
   * @param isForce Whether to force save non-roamable component configuration.
   */
  default void saveAll(boolean isForce) {
    saveAll();
  }

  /**
   * Saves application settings.
   */
  void saveSettings();

  /**
   * Saves application settings.
   * If `isForce` is `false`, non-roamable component configuration will be saved only if more than 4 minutes have been passed after the last save.
   * @param isForce Whether to force save non-roamable component configuration.
   */
  default void saveSettings(boolean isForce) {
    saveSettings();
  }

  /**
   * Exits the application, showing the exit confirmation prompt if it is enabled.
   */
  void exit();

  /**
   * Checks if the write access is currently allowed.
   *
   * @return true if the write access is currently allowed, false otherwise.
   * @see #assertWriteAccessAllowed()
   * @see #runWriteAction(Runnable)
   */
  @Contract(pure=true)
  boolean isWriteAccessAllowed();

  /**
   * Checks if the read access is currently allowed.
   *
   * @return true if the read access is currently allowed, false otherwise.
   * @see #assertReadAccessAllowed()
   * @see #runReadAction(Runnable)
   */
  @Contract(pure=true)
  boolean isReadAccessAllowed();

  /**
   * Checks if the current thread is the Swing dispatch thread.
   *
   * @return true if the current thread is the Swing dispatch thread, false otherwise.
   */
  @Contract(pure=true)
  boolean isDispatchThread();

  /**
   * @return a facade, which lets to call all those invokeLater() with a ActionCallback handle returned.
   */
  @NotNull
  ModalityInvokator getInvokator();

  /**
   * Causes {@code runnable.run()} to be executed asynchronously on the
   * AWT event dispatching thread, with {@link ModalityState#defaultModalityState()} modality state. This will happen after all
   * pending AWT events have been processed.<p/>
   *
   * Please use this method instead of {@link javax.swing.SwingUtilities#invokeLater(Runnable)} or {@link com.intellij.util.ui.UIUtil} methods
   * for the reasons described in {@link ModalityState} documentation.
   *
   * @param runnable the runnable to execute.
   */
  void invokeLater(@NotNull Runnable runnable);

  /**
   * Causes {@code runnable.run()} to be executed asynchronously on the
   * AWT event dispatching thread - unless the expiration condition is fulfilled.
   * This will happen after all pending AWT events have been processed and in {@link ModalityState#defaultModalityState()} modality state
   * (or a state with less modal dialogs open).<p/>
   *
   * Please use this method instead of {@link javax.swing.SwingUtilities#invokeLater(Runnable)} or {@link com.intellij.util.ui.UIUtil} methods
   * for the reasons described in {@link ModalityState} documentation.
   *
   * @param runnable the runnable to execute.
   * @param expired  condition to check before execution.
   */
  void invokeLater(@NotNull Runnable runnable, @NotNull Condition expired);

  /**
   * Causes {@code runnable.run()} to be executed asynchronously on the
   * AWT event dispatching thread, when IDEA is in the specified modality
   * state (or a state with less modal dialogs open).
   *
   * Please use this method instead of {@link javax.swing.SwingUtilities#invokeLater(Runnable)} or {@link com.intellij.util.ui.UIUtil} methods
   * for the reasons described in {@link ModalityState} documentation.
   *
   * @param runnable the runnable to execute.
   * @param state the state in which the runnable will be executed.
   */
  void invokeLater(@NotNull Runnable runnable, @NotNull ModalityState state);

  /**
   * Causes {@code runnable.run()} to be executed asynchronously on the
   * AWT event dispatching thread, when IDEA is in the specified modality
   * state(or a state with less modal dialogs open) - unless the expiration condition is fulfilled.
   * This will happen after all pending AWT events have been processed.
   *
   * Please use this method instead of {@link javax.swing.SwingUtilities#invokeLater(Runnable)} or {@link com.intellij.util.ui.UIUtil} methods
   * for the reasons described in {@link ModalityState} documentation.
   *
   * @param runnable the runnable to execute.
   * @param state the state in which the runnable will be executed.
   * @param expired  condition to check before execution.
   */
  void invokeLater(@NotNull Runnable runnable, @NotNull ModalityState state, @NotNull Condition expired);

  /**
   * <p>Causes {@code runnable.run()} to be executed synchronously on the
   * AWT event dispatching thread, when the IDE is in the specified modality
   * state (or a state with less modal dialogs open). This call blocks until all pending AWT events have been processed and (then)
   * {@code runnable.run()} returns.</p>
   *
   * <p>If current thread is an event dispatch thread then {@code runnable.run()}
   * is executed immediately regardless of the modality state.</p>
   *
   * Please use this method instead of {@link javax.swing.SwingUtilities#invokeAndWait(Runnable)} or {@link com.intellij.util.ui.UIUtil} methods
   * for the reasons described in {@link ModalityState} documentation.
   *
   * @param runnable the runnable to execute.
   * @param modalityState the state in which the runnable will be executed.
   * @throws ProcessCanceledException when the current thread is interrupted
   */
  void invokeAndWait(@NotNull Runnable runnable, @NotNull ModalityState modalityState) throws ProcessCanceledException;

  /**
   * Same as {@link #invokeAndWait(Runnable, ModalityState)}, using {@link ModalityState#defaultModalityState()}.
   */
  void invokeAndWait(@NotNull Runnable runnable) throws ProcessCanceledException;

  /**
   * Returns current modality state corresponding to the currently opened modal dialogs. Can only be invoked on AWT thread.
   *
   * @return the current modality state.
   * @see ModalityState#current()
   */
  @NotNull
  ModalityState getCurrentModalityState();

  /**
   * Returns the modality state for the dialog to which the specified component belongs.
   *
   * @param c the component for which the modality state is requested.
   * @return the modality state.
   * @see ModalityState#stateForComponent(Component)
   */
  @NotNull
  ModalityState getModalityStateForComponent(@NotNull Component c);

  /**
   * When invoked on AWT thread, returns {@link #getCurrentModalityState()} ()}. When invoked in the thread of some modal progress, returns modality state
   * corresponding to that progress' dialog. Otherwise, returns {@link #getNoneModalityState()}.
   *
   * @return the modality state for the current thread.
   * @see ModalityState#defaultModalityState()
   */
  @NotNull
  ModalityState getDefaultModalityState();

  /**
   * Returns the modality state representing the state when no modal dialogs
   * are active.
   *
   * @return the modality state for no modal dialogs.
   * @see ModalityState#NON_MODAL
   */
  @NotNull
  ModalityState getNoneModalityState();

  /**
   * Returns modality state which is active anytime. Please don't use it unless absolutely needed for the reasons described in
   * {@link ModalityState} documentation.
   * @return modality state
   * @see ModalityState#any()
   */
  @NotNull
  ModalityState getAnyModalityState();

  /**
   * Returns the time of IDEA start, in milliseconds since midnight, January 1, 1970 UTC.
   *
   * @return the IDEA start time.
   */
  long getStartTime();

  /**
   * Returns the time in milliseconds during which IDEA received no input events.
   *
   * @return the idle time of IDEA.
   */
  long getIdleTime();

  /**
   * Checks if IDEA is currently running unit tests. No UI should be shown when unit
   * tests are being executed.
   *
   * @return true if IDEA is running unit tests, false otherwise
   */
  boolean isUnitTestMode();

  /**
   * Checks if IDEA is running as a command line applet or in unit test mode.
   * No UI should be shown when IDEA is running in this mode.
   *
   * @return true if IDEA is running in UI-less mode, false otherwise
   */
  boolean isHeadlessEnvironment();

  boolean isOnAir();

  boolean hasUI();

  /**
   * Checks if IDEA is running as a command line applet or in unit test mode.
   * UI can be shown (e.g. diff frame)
   *
   * @return true if IDEA is running in command line  mode, false otherwise
   */
  boolean isCommandLine();

  /**
   * Requests pooled thread to execute the action.
   * This pool is an<ul>
   * <li>Unbounded.</li>
   * <li>Application-wide, always active, non-shutdownable singleton.</li>
   * </ul>
   * You can use this pool for long-running and/or IO-bound tasks.
   * @param action to be executed
   * @return future result
   */
  @NotNull
  Future<?> executeOnPooledThread(@NotNull Runnable action);

  /**
   * Requests pooled thread to execute the action.
   * This pool is<ul>
   * <li>Unbounded.</li>
   * <li>Application-wide, always active, non-shutdownable singleton.</li>
   * </ul>
   * You can use this pool for long-running and/or IO-bound tasks.
   * @param action to be executed
   * @return future result
   */
  @NotNull
  <T> Future<T> executeOnPooledThread(@NotNull Callable<T> action);

  /**
   * @return true if application is currently disposing (but not yet disposed completely)
   */
  boolean isDisposeInProgress();

  /**
   * Checks if IDEA is capable of restarting itself on the current platform and with the current execution mode.
   *
   * @return true if IDEA can restart itself, false otherwise.
   * @since 8.1
   */
  boolean isRestartCapable();

  /**
   * Exits and restarts IDEA. If the current platform is not restart capable, only exits.
   *
   * @since 8.1
   */
  void restart();

  /**
   * Checks if the application is active
   * @return true if one of application windows is focused, false -- otherwise
   * @since 9.0
   */
  boolean isActive();

  /**
   * Use {@link #runReadAction(Runnable)} instead
   */
  @NotNull
  @Deprecated
  AccessToken acquireReadActionLock();

  /**
   * Returns lock used for write operations, should be closed in finally block
   * @see #runWriteAction
   * @see WriteAction#run(ThrowableRunnable)
   * @see WriteAction#compute(ThrowableComputable)
   */
  @NotNull
  @Deprecated
  AccessToken acquireWriteActionLock(@NotNull Class marker);

  boolean isInternal();

  boolean isEAP();

<<<<<<< HEAD
  default boolean isNoBackgroundMode() {
    return isUnitTestMode() || (isHeadlessEnvironment() && !isOnAir());
=======
  /**  Use {@link AppUIExecutor#onUiThread} */
  @NotNull
  default AppUIExecutor createUIExecutor(@NotNull ModalityState modalityState) {
    throw new UnsupportedOperationException("createUIExecutor is not implemented in " + getClass());
>>>>>>> 6253ae99
  }
}<|MERGE_RESOLUTION|>--- conflicted
+++ resolved
@@ -439,14 +439,13 @@
 
   boolean isEAP();
 
-<<<<<<< HEAD
+  /**  Use {@link AppUIExecutor#onUiThread} */
+  @NotNull
+  default AppUIExecutor createUIExecutor(@NotNull ModalityState modalityState) {
+    throw new UnsupportedOperationException("createUIExecutor is not implemented in " + getClass());
+  }
+
   default boolean isNoBackgroundMode() {
     return isUnitTestMode() || (isHeadlessEnvironment() && !isOnAir());
-=======
-  /**  Use {@link AppUIExecutor#onUiThread} */
-  @NotNull
-  default AppUIExecutor createUIExecutor(@NotNull ModalityState modalityState) {
-    throw new UnsupportedOperationException("createUIExecutor is not implemented in " + getClass());
->>>>>>> 6253ae99
   }
 }