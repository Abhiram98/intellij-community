<component name="libraryTable">
<<<<<<< HEAD
  <library name="kotlinc.kotlin-stdlib" type="repository">
    <properties maven-id="org.jetbrains.kotlin:kotlin-stdlib-jdk8:1.9.30-dev-222">
      <verification>
        <artifact url="file://$MAVEN_REPOSITORY$/org/jetbrains/kotlin/kotlin-stdlib-jdk8/1.9.30-dev-222/kotlin-stdlib-jdk8-1.9.30-dev-222.jar">
          <sha256sum>424fb1399eb6a378e87c1dd54302e16d67c422ed8d444c49c2e63e93e277e70a</sha256sum>
        </artifact>
        <artifact url="file://$MAVEN_REPOSITORY$/org/jetbrains/kotlin/kotlin-stdlib/1.9.30-dev-222/kotlin-stdlib-1.9.30-dev-222.jar">
          <sha256sum>045cc62b8df96cc13e466dce507d9ccb0b3a6950d91726ffb49d13ea0cf0264f</sha256sum>
        </artifact>
      </verification>
      <exclude>
        <dependency maven-id="org.jetbrains:annotations" />
        <dependency maven-id="org.jetbrains.kotlin:kotlin-stdlib-jdk7" />
      </exclude>
    </properties>
=======
  <library name="kotlinc.kotlin-stdlib">
>>>>>>> 624e92e7
    <ANNOTATIONS>
      <root url="file://$PROJECT_DIR$/lib/annotations/kotlin" />
    </ANNOTATIONS>
    <CLASSES>
<<<<<<< HEAD
      <root url="jar://$MAVEN_REPOSITORY$/org/jetbrains/kotlin/kotlin-stdlib-jdk8/1.9.30-dev-222/kotlin-stdlib-jdk8-1.9.30-dev-222.jar!/" />
      <root url="jar://$MAVEN_REPOSITORY$/org/jetbrains/kotlin/kotlin-stdlib/1.9.30-dev-222/kotlin-stdlib-1.9.30-dev-222.jar!/" />
    </CLASSES>
    <JAVADOC />
    <SOURCES>
      <root url="jar://$MAVEN_REPOSITORY$/org/jetbrains/kotlin/kotlin-stdlib-jdk8/1.9.30-dev-222/kotlin-stdlib-jdk8-1.9.30-dev-222-sources.jar!/" />
      <root url="jar://$MAVEN_REPOSITORY$/org/jetbrains/kotlin/kotlin-stdlib/1.9.30-dev-222/kotlin-stdlib-1.9.30-dev-222-sources.jar!/" />
=======
      <root url="jar://$PROJECT_DIR$/../build/repo/org/jetbrains/kotlin/kotlin-stdlib-jdk8/1.9.255/kotlin-stdlib-jdk8-1.9.255.jar!/" />
      <root url="jar://$PROJECT_DIR$/../build/repo/org/jetbrains/kotlin/kotlin-stdlib/1.9.255/kotlin-stdlib-1.9.255.jar!/" />
    </CLASSES>
    <JAVADOC />
    <SOURCES>
      <root url="jar://$PROJECT_DIR$/../build/repo/org/jetbrains/kotlin/kotlin-stdlib-jdk8/1.9.255/kotlin-stdlib-jdk8-1.9.255-sources.jar!/" />
      <root url="jar://$PROJECT_DIR$/../build/repo/org/jetbrains/kotlin/kotlin-stdlib/1.9.255/kotlin-stdlib-1.9.255-sources.jar!/" />
>>>>>>> 624e92e7
    </SOURCES>
  </library>
</component><|MERGE_RESOLUTION|>--- conflicted
+++ resolved
@@ -1,36 +1,9 @@
 <component name="libraryTable">
-<<<<<<< HEAD
-  <library name="kotlinc.kotlin-stdlib" type="repository">
-    <properties maven-id="org.jetbrains.kotlin:kotlin-stdlib-jdk8:1.9.30-dev-222">
-      <verification>
-        <artifact url="file://$MAVEN_REPOSITORY$/org/jetbrains/kotlin/kotlin-stdlib-jdk8/1.9.30-dev-222/kotlin-stdlib-jdk8-1.9.30-dev-222.jar">
-          <sha256sum>424fb1399eb6a378e87c1dd54302e16d67c422ed8d444c49c2e63e93e277e70a</sha256sum>
-        </artifact>
-        <artifact url="file://$MAVEN_REPOSITORY$/org/jetbrains/kotlin/kotlin-stdlib/1.9.30-dev-222/kotlin-stdlib-1.9.30-dev-222.jar">
-          <sha256sum>045cc62b8df96cc13e466dce507d9ccb0b3a6950d91726ffb49d13ea0cf0264f</sha256sum>
-        </artifact>
-      </verification>
-      <exclude>
-        <dependency maven-id="org.jetbrains:annotations" />
-        <dependency maven-id="org.jetbrains.kotlin:kotlin-stdlib-jdk7" />
-      </exclude>
-    </properties>
-=======
   <library name="kotlinc.kotlin-stdlib">
->>>>>>> 624e92e7
     <ANNOTATIONS>
       <root url="file://$PROJECT_DIR$/lib/annotations/kotlin" />
     </ANNOTATIONS>
     <CLASSES>
-<<<<<<< HEAD
-      <root url="jar://$MAVEN_REPOSITORY$/org/jetbrains/kotlin/kotlin-stdlib-jdk8/1.9.30-dev-222/kotlin-stdlib-jdk8-1.9.30-dev-222.jar!/" />
-      <root url="jar://$MAVEN_REPOSITORY$/org/jetbrains/kotlin/kotlin-stdlib/1.9.30-dev-222/kotlin-stdlib-1.9.30-dev-222.jar!/" />
-    </CLASSES>
-    <JAVADOC />
-    <SOURCES>
-      <root url="jar://$MAVEN_REPOSITORY$/org/jetbrains/kotlin/kotlin-stdlib-jdk8/1.9.30-dev-222/kotlin-stdlib-jdk8-1.9.30-dev-222-sources.jar!/" />
-      <root url="jar://$MAVEN_REPOSITORY$/org/jetbrains/kotlin/kotlin-stdlib/1.9.30-dev-222/kotlin-stdlib-1.9.30-dev-222-sources.jar!/" />
-=======
       <root url="jar://$PROJECT_DIR$/../build/repo/org/jetbrains/kotlin/kotlin-stdlib-jdk8/1.9.255/kotlin-stdlib-jdk8-1.9.255.jar!/" />
       <root url="jar://$PROJECT_DIR$/../build/repo/org/jetbrains/kotlin/kotlin-stdlib/1.9.255/kotlin-stdlib-1.9.255.jar!/" />
     </CLASSES>
@@ -38,7 +11,6 @@
     <SOURCES>
       <root url="jar://$PROJECT_DIR$/../build/repo/org/jetbrains/kotlin/kotlin-stdlib-jdk8/1.9.255/kotlin-stdlib-jdk8-1.9.255-sources.jar!/" />
       <root url="jar://$PROJECT_DIR$/../build/repo/org/jetbrains/kotlin/kotlin-stdlib/1.9.255/kotlin-stdlib-1.9.255-sources.jar!/" />
->>>>>>> 624e92e7
     </SOURCES>
   </library>
 </component>