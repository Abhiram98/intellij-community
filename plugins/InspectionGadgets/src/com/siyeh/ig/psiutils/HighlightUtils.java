--- conflicted
+++ resolved
@@ -66,58 +66,6 @@
       throw new IllegalArgumentException("Nulls passed in collection: " + elementCollection);
     }
     final Application application = ApplicationManager.getApplication();
-<<<<<<< HEAD
-    application.invokeLater(new Runnable() {
-      @Override
-      public void run() {
-        final PsiElement[] elements =
-          PsiUtilCore.toPsiElementArray(elementCollection);
-        final PsiElement firstElement = elements[0];
-        if (ContainerUtil.exists(elements, new Condition<PsiElement>() {
-          @Override
-          public boolean value(PsiElement element) {
-            return !element.isValid();
-          }
-        })) {
-          return;
-        }
-        final Project project = firstElement.getProject();
-        if (project.isDisposed()) return;
-        final FileEditorManager editorManager =
-          FileEditorManager.getInstance(project);
-        final EditorColorsManager editorColorsManager =
-          EditorColorsManager.getInstance();
-        final Editor editor = editorManager.getSelectedTextEditor();
-        if (editor == null) {
-          return;
-        }
-        final EditorColorsScheme globalScheme =
-          editorColorsManager.getGlobalScheme();
-        final TextAttributes textattributes =
-          globalScheme.getAttributes(
-            EditorColors.SEARCH_RESULT_ATTRIBUTES);
-        final HighlightManager highlightManager =
-          HighlightManager.getInstance(project);
-        highlightManager.addOccurrenceHighlights(
-          editor, elements, textattributes, true, null);
-        final WindowManager windowManager =
-          WindowManager.getInstance();
-        final StatusBar statusBar =
-          windowManager.getStatusBar(project);
-        if (statusBar != null) {
-          statusBar.setInfo(InspectionGadgetsBundle.message(
-            "press.escape.to.remove.highlighting.message"));
-        }
-        final FindManager findmanager =
-          FindManager.getInstance(project);
-        FindModel findmodel = findmanager.getFindNextModel();
-        if (findmodel == null) {
-          findmodel = findmanager.getFindInFileModel();
-        }
-        findmodel.setSearchHighlighters(true);
-        findmanager.setFindWasPerformed();
-        findmanager.setFindNextModel(findmodel);
-=======
     application.invokeLater(() -> {
       final PsiElement[] elements =
         PsiUtilCore.toPsiElementArray(elementCollection);
@@ -155,7 +103,6 @@
       FindModel findmodel = findmanager.getFindNextModel();
       if (findmodel == null) {
         findmodel = findmanager.getFindInFileModel();
->>>>>>> bd50525b
       }
       findmodel.setSearchHighlighters(true);
       findmanager.setFindWasPerformed();
