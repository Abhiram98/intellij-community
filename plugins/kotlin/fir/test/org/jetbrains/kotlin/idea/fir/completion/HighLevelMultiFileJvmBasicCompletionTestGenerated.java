// Copyright 2000-2023 JetBrains s.r.o. and contributors. Use of this source code is governed by the Apache 2.0 license.

package org.jetbrains.kotlin.idea.fir.completion;

import com.intellij.testFramework.TestDataPath;
import org.jetbrains.kotlin.idea.test.JUnit3RunnerWithInners;
import org.jetbrains.kotlin.idea.test.KotlinTestUtils;
import org.jetbrains.kotlin.test.TestMetadata;
import org.jetbrains.kotlin.idea.base.test.TestRoot;
import org.junit.runner.RunWith;

/**
 * This class is generated by {@link org.jetbrains.kotlin.testGenerator.generator.TestGenerator}.
 * DO NOT MODIFY MANUALLY.
 */
@SuppressWarnings("all")
@TestRoot("fir")
@TestDataPath("$CONTENT_ROOT")
@RunWith(JUnit3RunnerWithInners.class)
@TestMetadata("../completion/testData/basic/multifile")
public class HighLevelMultiFileJvmBasicCompletionTestGenerated extends AbstractHighLevelMultiFileJvmBasicCompletionTest {
    private void runTest(String testDataFilePath) throws Exception {
        KotlinTestUtils.runTest(this::doTest, this, testDataFilePath);
    }

    @TestMetadata("CallableReferenceNotImported")
    public void testCallableReferenceNotImported() throws Exception {
        runTest("../completion/testData/basic/multifile/CallableReferenceNotImported/");
    }

    @TestMetadata("CallableReferenceNotImportedExtension")
    public void testCallableReferenceNotImportedExtension() throws Exception {
        runTest("../completion/testData/basic/multifile/CallableReferenceNotImportedExtension/");
    }

    @TestMetadata("CallableReferenceNotImportedExtension2")
    public void testCallableReferenceNotImportedExtension2() throws Exception {
        runTest("../completion/testData/basic/multifile/CallableReferenceNotImportedExtension2/");
    }

    @TestMetadata("CallablesInExcludedPackage")
    public void testCallablesInExcludedPackage() throws Exception {
        runTest("../completion/testData/basic/multifile/CallablesInExcludedPackage/");
    }

    @TestMetadata("ClassInExcludedPackage")
    public void testClassInExcludedPackage() throws Exception {
        runTest("../completion/testData/basic/multifile/ClassInExcludedPackage/");
    }

    @TestMetadata("CompleteFunctionWithNoSpecifiedType")
    public void testCompleteFunctionWithNoSpecifiedType() throws Exception {
        runTest("../completion/testData/basic/multifile/CompleteFunctionWithNoSpecifiedType/");
    }

    @TestMetadata("CompleteImportedFunction")
    public void testCompleteImportedFunction() throws Exception {
        runTest("../completion/testData/basic/multifile/CompleteImportedFunction/");
    }

    @TestMetadata("CompletionOnImportedFunction")
    public void testCompletionOnImportedFunction() throws Exception {
        runTest("../completion/testData/basic/multifile/CompletionOnImportedFunction/");
    }

    @TestMetadata("DoNotCompleteWithConstraints")
    public void testDoNotCompleteWithConstraints() throws Exception {
        runTest("../completion/testData/basic/multifile/DoNotCompleteWithConstraints/");
    }

    @TestMetadata("EnhancementFlexibleTypes")
    public void testEnhancementFlexibleTypes() throws Exception {
        runTest("../completion/testData/basic/multifile/EnhancementFlexibleTypes/");
    }

    @TestMetadata("EntriesOfNotImportedEnumFromKotlin")
    public void testEntriesOfNotImportedEnumFromKotlin() throws Exception {
        runTest("../completion/testData/basic/multifile/EntriesOfNotImportedEnumFromKotlin/");
    }

    @TestMetadata("EnumCompanionMethods")
    public void testEnumCompanionMethods() throws Exception {
        runTest("../completion/testData/basic/multifile/EnumCompanionMethods/");
    }

    @TestMetadata("EnumEntry")
    public void testEnumEntry() throws Exception {
        runTest("../completion/testData/basic/multifile/EnumEntry/");
    }

    @TestMetadata("EnumValuesMethodJavaUsualPriorityWhenFeatureDisabled")
    public void testEnumValuesMethodJavaUsualPriorityWhenFeatureDisabled() throws Exception {
        runTest("../completion/testData/basic/multifile/EnumValuesMethodJavaUsualPriorityWhenFeatureDisabled/");
    }

    @TestMetadata("EnumValuesMethodLowerPriorityJava")
    public void testEnumValuesMethodLowerPriorityJava() throws Exception {
        runTest("../completion/testData/basic/multifile/EnumValuesMethodLowerPriorityJava/");
    }

    @TestMetadata("ExactMatchPreferImported")
    public void testExactMatchPreferImported() throws Exception {
        runTest("../completion/testData/basic/multifile/ExactMatchPreferImported/");
    }

    @TestMetadata("ExcludedClass")
    public void testExcludedClass() throws Exception {
        runTest("../completion/testData/basic/multifile/ExcludedClass/");
    }

    @TestMetadata("ExcludedJavaClass")
    public void testExcludedJavaClass() throws Exception {
        runTest("../completion/testData/basic/multifile/ExcludedJavaClass/");
    }

    @TestMetadata("ExtensionFunction")
    public void testExtensionFunction() throws Exception {
        runTest("../completion/testData/basic/multifile/ExtensionFunction/");
    }

    @TestMetadata("ExtensionFunctionOnImportedFunction")
    public void testExtensionFunctionOnImportedFunction() throws Exception {
        runTest("../completion/testData/basic/multifile/ExtensionFunctionOnImportedFunction/");
    }

    @TestMetadata("ExtensionOnNullable")
    public void testExtensionOnNullable() throws Exception {
        runTest("../completion/testData/basic/multifile/ExtensionOnNullable/");
    }

    @TestMetadata("ExtensionsAndGetPrefix")
    public void testExtensionsAndGetPrefix() throws Exception {
        runTest("../completion/testData/basic/multifile/ExtensionsAndGetPrefix/");
    }

    @TestMetadata("ExtensionsForSmartCast")
    public void testExtensionsForSmartCast() throws Exception {
        runTest("../completion/testData/basic/multifile/ExtensionsForSmartCast/");
    }

    @TestMetadata("FileRefInStringLiteral")
    public void testFileRefInStringLiteral() throws Exception {
        runTest("../completion/testData/basic/multifile/FileRefInStringLiteral/");
    }

    @TestMetadata("FileRefInStringLiteralNoPrefix")
    public void testFileRefInStringLiteralNoPrefix() throws Exception {
        runTest("../completion/testData/basic/multifile/FileRefInStringLiteralNoPrefix/");
    }

    @TestMetadata("GroovyClassNameCompletionFromDefaultPackage")
    public void testGroovyClassNameCompletionFromDefaultPackage() throws Exception {
        runTest("../completion/testData/basic/multifile/GroovyClassNameCompletionFromDefaultPackage/");
    }

    @TestMetadata("GroovyClassNameCompletionFromNonDefaultPackage")
    public void testGroovyClassNameCompletionFromNonDefaultPackage() throws Exception {
        runTest("../completion/testData/basic/multifile/GroovyClassNameCompletionFromNonDefaultPackage/");
    }

    @TestMetadata("HiddenDeclarations")
    public void testHiddenDeclarations() throws Exception {
        runTest("../completion/testData/basic/multifile/HiddenDeclarations/");
    }

<<<<<<< HEAD
    @TestMetadata("InImportExtension")
    public void testInImportExtension() throws Exception {
        runTest("../completion/testData/basic/multifile/InImportExtension/");
    }

    @TestMetadata("InImportExtensionNoAttributes")
    public void testInImportExtensionNoAttributes() throws Exception {
        runTest("../completion/testData/basic/multifile/InImportExtensionNoAttributes/");
    }

    @TestMetadata("InImportHighOrderTopLevelFun")
    public void testInImportHighOrderTopLevelFun() throws Exception {
        runTest("../completion/testData/basic/multifile/InImportHighOrderTopLevelFun/");
    }

    @TestMetadata("InImportHighOrderTopLevelFunNoTailText")
    public void testInImportHighOrderTopLevelFunNoTailText() throws Exception {
        runTest("../completion/testData/basic/multifile/InImportHighOrderTopLevelFunNoTailText/");
    }

    @TestMetadata("InImportTopLevelVal")
    public void testInImportTopLevelVal() throws Exception {
        runTest("../completion/testData/basic/multifile/InImportTopLevelVal/");
=======
    @TestMetadata("HiddenDeclarationsInWhenCondition")
    public void testHiddenDeclarationsInWhenCondition() throws Exception {
        runTest("../completion/testData/basic/multifile/HiddenDeclarationsInWhenCondition/");
    }

    @TestMetadata("InImport")
    public void testInImport() throws Exception {
        runTest("../completion/testData/basic/multifile/InImport/");
>>>>>>> 621f1b82
    }

    @TestMetadata("InImportedFunctionLiteralParameter")
    public void testInImportedFunctionLiteralParameter() throws Exception {
        runTest("../completion/testData/basic/multifile/InImportedFunctionLiteralParameter/");
    }

    @TestMetadata("IncorrectGetters")
    public void testIncorrectGetters() throws Exception {
        runTest("../completion/testData/basic/multifile/IncorrectGetters/");
    }

    @TestMetadata("JavaCallableReference")
    public void testJavaCallableReference() throws Exception {
        runTest("../completion/testData/basic/multifile/JavaCallableReference/");
    }

    @TestMetadata("JavaEnum")
    public void testJavaEnum() throws Exception {
        runTest("../completion/testData/basic/multifile/JavaEnum/");
    }

    @TestMetadata("JavaInnerClasses")
    public void testJavaInnerClasses() throws Exception {
        runTest("../completion/testData/basic/multifile/JavaInnerClasses/");
    }

    @TestMetadata("KT12124")
    public void testKT12124() throws Exception {
        runTest("../completion/testData/basic/multifile/KT12124/");
    }

    @TestMetadata("KT9835")
    public void testKT9835() throws Exception {
        runTest("../completion/testData/basic/multifile/KT9835/");
    }

    @TestMetadata("MoreSpecificExtensionGeneric")
    public void testMoreSpecificExtensionGeneric() throws Exception {
        runTest("../completion/testData/basic/multifile/MoreSpecificExtensionGeneric/");
    }

    @TestMetadata("MoreSpecificExtensionInDifferentPackage")
    public void testMoreSpecificExtensionInDifferentPackage() throws Exception {
        runTest("../completion/testData/basic/multifile/MoreSpecificExtensionInDifferentPackage/");
    }

    @TestMetadata("MoreSpecificExtensionIsPrivate")
    public void testMoreSpecificExtensionIsPrivate() throws Exception {
        runTest("../completion/testData/basic/multifile/MoreSpecificExtensionIsPrivate/");
    }

    @TestMetadata("NoAutoInsertionOfNotImported")
    public void testNoAutoInsertionOfNotImported() throws Exception {
        runTest("../completion/testData/basic/multifile/NoAutoInsertionOfNotImported/");
    }

    @TestMetadata("NoExtForOuterFromNested")
    public void testNoExtForOuterFromNested() throws Exception {
        runTest("../completion/testData/basic/multifile/NoExtForOuterFromNested/");
    }

    @TestMetadata("NoExtensionMethodDuplication")
    public void testNoExtensionMethodDuplication() throws Exception {
        runTest("../completion/testData/basic/multifile/NoExtensionMethodDuplication/");
    }

    @TestMetadata("NoGenericFunDuplication")
    public void testNoGenericFunDuplication() throws Exception {
        runTest("../completion/testData/basic/multifile/NoGenericFunDuplication/");
    }

    @TestMetadata("NotImportedClass")
    public void testNotImportedClass() throws Exception {
        runTest("../completion/testData/basic/multifile/NotImportedClass/");
    }

    @TestMetadata("NotImportedExtensionForFlexibleType")
    public void testNotImportedExtensionForFlexibleType() throws Exception {
        runTest("../completion/testData/basic/multifile/NotImportedExtensionForFlexibleType/");
    }

    @TestMetadata("NotImportedExtensionForImplicitReceiver")
    public void testNotImportedExtensionForImplicitReceiver() throws Exception {
        runTest("../completion/testData/basic/multifile/NotImportedExtensionForImplicitReceiver/");
    }

    @TestMetadata("NotImportedExtensionFunction")
    public void testNotImportedExtensionFunction() throws Exception {
        runTest("../completion/testData/basic/multifile/NotImportedExtensionFunction/");
    }

    @TestMetadata("NotImportedExtensionFunction2")
    public void testNotImportedExtensionFunction2() throws Exception {
        runTest("../completion/testData/basic/multifile/NotImportedExtensionFunction2/");
    }

    @TestMetadata("NotImportedExtensionFunction3")
    public void testNotImportedExtensionFunction3() throws Exception {
        runTest("../completion/testData/basic/multifile/NotImportedExtensionFunction3/");
    }

    @TestMetadata("NotImportedExtensionFunctionAndAlias")
    public void testNotImportedExtensionFunctionAndAlias() throws Exception {
        runTest("../completion/testData/basic/multifile/NotImportedExtensionFunctionAndAlias/");
    }

    @TestMetadata("NotImportedExtensionProperty")
    public void testNotImportedExtensionProperty() throws Exception {
        runTest("../completion/testData/basic/multifile/NotImportedExtensionProperty/");
    }

    @TestMetadata("NotImportedFunction")
    public void testNotImportedFunction() throws Exception {
        runTest("../completion/testData/basic/multifile/NotImportedFunction/");
    }

    @TestMetadata("NotImportedInfixExtension")
    public void testNotImportedInfixExtension() throws Exception {
        runTest("../completion/testData/basic/multifile/NotImportedInfixExtension/");
    }

    @TestMetadata("NotImportedJavaClass")
    public void testNotImportedJavaClass() throws Exception {
        runTest("../completion/testData/basic/multifile/NotImportedJavaClass/");
    }

    @TestMetadata("NotImportedNestedClassFromPrivateClass")
    public void testNotImportedNestedClassFromPrivateClass() throws Exception {
        runTest("../completion/testData/basic/multifile/NotImportedNestedClassFromPrivateClass/");
    }

    @TestMetadata("NotImportedObject")
    public void testNotImportedObject() throws Exception {
        runTest("../completion/testData/basic/multifile/NotImportedObject/");
    }

    @TestMetadata("NotImportedProperty")
    public void testNotImportedProperty() throws Exception {
        runTest("../completion/testData/basic/multifile/NotImportedProperty/");
    }

    @TestMetadata("ObjectInTypePosition")
    public void testObjectInTypePosition() throws Exception {
        runTest("../completion/testData/basic/multifile/ObjectInTypePosition/");
    }

    @TestMetadata("ObjectMembers")
    public void testObjectMembers() throws Exception {
        runTest("../completion/testData/basic/multifile/ObjectMembers/");
    }

    @TestMetadata("ParameterNameAndTypeForNotImportedAlias")
    public void testParameterNameAndTypeForNotImportedAlias() throws Exception {
        runTest("../completion/testData/basic/multifile/ParameterNameAndTypeForNotImportedAlias/");
    }

    @TestMetadata("ParameterNameAndTypeNestedClasses")
    public void testParameterNameAndTypeNestedClasses() throws Exception {
        runTest("../completion/testData/basic/multifile/ParameterNameAndTypeNestedClasses/");
    }

    @TestMetadata("PreferMemberToExtension")
    public void testPreferMemberToExtension() throws Exception {
        runTest("../completion/testData/basic/multifile/PreferMemberToExtension/");
    }

    @TestMetadata("PreferMemberToGlobal")
    public void testPreferMemberToGlobal() throws Exception {
        runTest("../completion/testData/basic/multifile/PreferMemberToGlobal/");
    }

    @TestMetadata("PreferMoreSpecificExtension1")
    public void testPreferMoreSpecificExtension1() throws Exception {
        runTest("../completion/testData/basic/multifile/PreferMoreSpecificExtension1/");
    }

    @TestMetadata("PreferMoreSpecificExtension2")
    public void testPreferMoreSpecificExtension2() throws Exception {
        runTest("../completion/testData/basic/multifile/PreferMoreSpecificExtension2/");
    }

    @TestMetadata("PreferMoreSpecificExtension3")
    public void testPreferMoreSpecificExtension3() throws Exception {
        runTest("../completion/testData/basic/multifile/PreferMoreSpecificExtension3/");
    }

    @TestMetadata("PropertyKeysEmptyString")
    public void testPropertyKeysEmptyString() throws Exception {
        runTest("../completion/testData/basic/multifile/PropertyKeysEmptyString/");
    }

    @TestMetadata("PropertyKeysNoPrefix")
    public void testPropertyKeysNoPrefix() throws Exception {
        runTest("../completion/testData/basic/multifile/PropertyKeysNoPrefix/");
    }

    @TestMetadata("PropertyKeysWithPrefix")
    public void testPropertyKeysWithPrefix() throws Exception {
        runTest("../completion/testData/basic/multifile/PropertyKeysWithPrefix/");
    }

    @TestMetadata("StaticMembersOfImportedClassFromJava")
    public void testStaticMembersOfImportedClassFromJava() throws Exception {
        runTest("../completion/testData/basic/multifile/StaticMembersOfImportedClassFromJava/");
    }

    @TestMetadata("StaticMembersOfImportedInterfaceFromJava")
    public void testStaticMembersOfImportedInterfaceFromJava() throws Exception {
        runTest("../completion/testData/basic/multifile/StaticMembersOfImportedInterfaceFromJava/");
    }

    @TestMetadata("StaticMembersOfNotImportedClassFromJava")
    public void testStaticMembersOfNotImportedClassFromJava() throws Exception {
        runTest("../completion/testData/basic/multifile/StaticMembersOfNotImportedClassFromJava/");
    }

    @TestMetadata("StaticMembersOfNotImportedClassFromKotlin")
    public void testStaticMembersOfNotImportedClassFromKotlin() throws Exception {
        runTest("../completion/testData/basic/multifile/StaticMembersOfNotImportedClassFromKotlin/");
    }

    @TestMetadata("StaticMembersOfNotImportedClassFromKotlinObject")
    public void testStaticMembersOfNotImportedClassFromKotlinObject() throws Exception {
        runTest("../completion/testData/basic/multifile/StaticMembersOfNotImportedClassFromKotlinObject/");
    }

    @TestMetadata("StaticMembersOfNotImportedClassNameConflict")
    public void testStaticMembersOfNotImportedClassNameConflict() throws Exception {
        runTest("../completion/testData/basic/multifile/StaticMembersOfNotImportedClassNameConflict/");
    }

    @TestMetadata("SuspensionPointInMonitor")
    public void testSuspensionPointInMonitor() throws Exception {
        runTest("../completion/testData/basic/multifile/SuspensionPointInMonitor/");
    }

    @TestMetadata("SyntheticExtensionDeprecated")
    public void testSyntheticExtensionDeprecated() throws Exception {
        runTest("../completion/testData/basic/multifile/SyntheticExtensionDeprecated/");
    }

    @TestMetadata("SyntheticExtensionForGenericClass")
    public void testSyntheticExtensionForGenericClass() throws Exception {
        runTest("../completion/testData/basic/multifile/SyntheticExtensionForGenericClass/");
    }

    @TestMetadata("SyntheticExtensionNonVoidSetter")
    public void testSyntheticExtensionNonVoidSetter() throws Exception {
        runTest("../completion/testData/basic/multifile/SyntheticExtensionNonVoidSetter/");
    }

    @TestMetadata("SyntheticPrimitiveJavaProperty")
    public void testSyntheticPrimitiveJavaProperty() throws Exception {
        runTest("../completion/testData/basic/multifile/SyntheticPrimitiveJavaProperty/");
    }

    @TestMetadata("TopLevelFunction")
    public void testTopLevelFunction() throws Exception {
        runTest("../completion/testData/basic/multifile/TopLevelFunction/");
    }

    @TestMetadata("TypeAliases")
    public void testTypeAliases() throws Exception {
        runTest("../completion/testData/basic/multifile/TypeAliases/");
    }
}<|MERGE_RESOLUTION|>--- conflicted
+++ resolved
@@ -163,7 +163,11 @@
         runTest("../completion/testData/basic/multifile/HiddenDeclarations/");
     }
 
-<<<<<<< HEAD
+    @TestMetadata("HiddenDeclarationsInWhenCondition")
+    public void testHiddenDeclarationsInWhenCondition() throws Exception {
+        runTest("../completion/testData/basic/multifile/HiddenDeclarationsInWhenCondition/");
+    }
+
     @TestMetadata("InImportExtension")
     public void testInImportExtension() throws Exception {
         runTest("../completion/testData/basic/multifile/InImportExtension/");
@@ -187,16 +191,6 @@
     @TestMetadata("InImportTopLevelVal")
     public void testInImportTopLevelVal() throws Exception {
         runTest("../completion/testData/basic/multifile/InImportTopLevelVal/");
-=======
-    @TestMetadata("HiddenDeclarationsInWhenCondition")
-    public void testHiddenDeclarationsInWhenCondition() throws Exception {
-        runTest("../completion/testData/basic/multifile/HiddenDeclarationsInWhenCondition/");
-    }
-
-    @TestMetadata("InImport")
-    public void testInImport() throws Exception {
-        runTest("../completion/testData/basic/multifile/InImport/");
->>>>>>> 621f1b82
     }
 
     @TestMetadata("InImportedFunctionLiteralParameter")
