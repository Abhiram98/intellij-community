--- conflicted
+++ resolved
@@ -176,15 +176,9 @@
             return null
         }
 
-<<<<<<< HEAD
         private fun isTrackableProperty(target: KaVariableSymbol?) =
             target is KaPropertySymbol && target.getter?.isDefault != false && target.setter?.isDefault != false
-                    && !target.isDelegatedProperty && target.modality == Modality.FINAL
-=======
-        private fun isTrackableProperty(target: KtVariableLikeSymbol?) =
-            target is KtPropertySymbol && target.getter?.isDefault != false && target.setter?.isDefault != false
                     && !target.isDelegatedProperty && target.modality == KaSymbolModality.FINAL
->>>>>>> 7db36688
                     && !target.isExtension && target.backingFieldSymbol?.hasAnnotation(JvmStandardClassIds.VOLATILE_ANNOTATION_CLASS_ID) == false
     }
 }
