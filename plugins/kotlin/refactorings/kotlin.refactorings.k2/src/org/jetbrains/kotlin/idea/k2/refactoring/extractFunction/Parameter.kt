--- conflicted
+++ resolved
@@ -96,11 +96,7 @@
     override fun getParameterTypeCandidates(): List<KtType> {
         analyze(scope) {
             return allParameterTypeCandidates().filter {
-<<<<<<< HEAD
-                !(it is KtNonErrorClassType && it.classSymbol is KaAnonymousObjectSymbol) &&
-=======
-                !(it is KtNonErrorClassType && it.symbol is KtAnonymousObjectSymbol) &&
->>>>>>> f8d0b80e
+                !(it is KtNonErrorClassType && it.symbol is KaAnonymousObjectSymbol) &&
                         isResolvableInScope(it, scope, mutableSetOf())
             }
         }
