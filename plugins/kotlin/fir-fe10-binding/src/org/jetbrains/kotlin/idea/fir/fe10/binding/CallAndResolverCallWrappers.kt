// Copyright 2000-2022 JetBrains s.r.o. and contributors. Use of this source code is governed by the Apache 2.0 license.

package org.jetbrains.kotlin.idea.fir.fe10.binding

<<<<<<< HEAD
import com.intellij.lang.ASTNode
import org.jetbrains.kotlin.analysis.api.symbols.KtFunctionLikeSymbol
import org.jetbrains.kotlin.analysis.low.level.api.fir.api.getOrBuildFir
=======
>>>>>>> 7ba5a301
import org.jetbrains.kotlin.descriptors.*
import org.jetbrains.kotlin.fir.expressions.*
import org.jetbrains.kotlin.idea.fir.fe10.*
<<<<<<< HEAD
=======
import org.jetbrains.kotlin.idea.fir.fe10.FirWeakReference
import org.jetbrains.kotlin.analysis.low.level.api.fir.api.getOrBuildFir
>>>>>>> 7ba5a301
import org.jetbrains.kotlin.idea.references.mainReference
import org.jetbrains.kotlin.psi.*
import org.jetbrains.kotlin.resolve.BindingContext
import org.jetbrains.kotlin.resolve.calls.model.*
<<<<<<< HEAD
import org.jetbrains.kotlin.resolve.calls.results.ResolutionStatus
import org.jetbrains.kotlin.resolve.calls.tasks.ExplicitReceiverKind
import org.jetbrains.kotlin.resolve.scopes.receivers.ExpressionReceiver
import org.jetbrains.kotlin.resolve.scopes.receivers.ImplicitClassReceiver
import org.jetbrains.kotlin.resolve.scopes.receivers.Receiver
import org.jetbrains.kotlin.resolve.scopes.receivers.ReceiverValue
import org.jetbrains.kotlin.types.KotlinType
import org.jetbrains.kotlin.utils.addToStdlib.safeAs

@OptIn(SymbolInternals::class)
private fun FirExpression?.toExpressionReceiverValue(context: FE10BindingContext): ReceiverValue? {
    if (this == null) return null

    if (this is FirThisReceiverExpression) {
        val ktClassSymbol =
            context.ktAnalysisSessionFacade.buildClassLikeSymbol(calleeReference.boundSymbol?.fir as FirClassLikeDeclaration)
        return ImplicitClassReceiver(ktClassSymbol.toDeclarationDescriptor(context) as ClassDescriptor)
    }
    val expression = realPsi.safeAs<KtExpression>() ?: context.implementationPostponed()
    return ExpressionReceiver.create(
        expression,
        context.ktAnalysisSessionFacade.buildKtType(typeRef).toKotlinType(context),
        context.incorrectImplementation { BindingContext.EMPTY }
    )
}

internal class FirSimpleWrapperCall(
    val ktCall: KtCallExpression,
    val firCall: FirWeakReference<FirFunctionCall>,
    val context: FE10BindingContext
) : Call {
    override fun getCallOperationNode(): ASTNode = ktCall.node

    @OptIn(SymbolInternals::class)
    override fun getExplicitReceiver(): Receiver? = firCall.withFir { it.explicitReceiver.toExpressionReceiverValue(context) }

    override fun getDispatchReceiver(): ReceiverValue? = null

    override fun getCalleeExpression(): KtExpression? = ktCall.calleeExpression

    override fun getValueArgumentList(): KtValueArgumentList? = ktCall.valueArgumentList

    override fun getValueArguments(): List<ValueArgument> = ktCall.valueArguments

    override fun getFunctionLiteralArguments(): List<LambdaArgument> = ktCall.lambdaArguments

    override fun getTypeArguments(): List<KtTypeProjection> = ktCall.typeArguments

    override fun getTypeArgumentList(): KtTypeArgumentList? = ktCall.typeArgumentList

    override fun getCallElement(): KtElement = ktCall

    override fun getCallType(): Call.CallType = Call.CallType.DEFAULT
}

internal class FirWrapperResolvedCall(val firSimpleWrapperCall: FirSimpleWrapperCall) : ResolvedCall<CallableDescriptor> {
    private val firCall get() = firSimpleWrapperCall.firCall
    private val context get() = firSimpleWrapperCall.context

    @OptIn(SymbolInternals::class)
    private val ktFunctionSymbol: KtFunctionLikeSymbol = firCall.withFir {
        when (val calleeReference = it.calleeReference) {
            is FirResolvedNamedReference -> context.ktAnalysisSessionFacade.buildSymbol(calleeReference.resolvedSymbol.fir) as KtFunctionLikeSymbol
            is FirErrorNamedReference -> context.ktAnalysisSessionFacade.buildSymbol(calleeReference.candidateSymbol!!.fir) as KtFunctionLikeSymbol
            else -> context.noImplementation("calleeReferenceType: ${calleeReference::class.java}")
        }
    }

    private val _typeArguments: Map<TypeParameterDescriptor, KotlinType> by lazy(LazyThreadSafetyMode.PUBLICATION) {

        if (firCall.getFir().typeArguments.isEmpty()) return@lazy emptyMap()

        val typeArguments = linkedMapOf<TypeParameterDescriptor, KotlinType>()
        for ((index, parameter) in candidateDescriptor.typeParameters.withIndex()) {
            val firTypeProjectionWithVariance = firCall.getFir().typeArguments[index] as FirTypeProjectionWithVariance
            val kotlinType = context.ktAnalysisSessionFacade.buildKtType(firTypeProjectionWithVariance.typeRef).toKotlinType(context)
            typeArguments[parameter] = kotlinType
        }
        typeArguments
    }

    @OptIn(SymbolInternals::class)
    private val arguments: Map<ValueParameterDescriptor, ResolvedValueArgument> by lazy(LazyThreadSafetyMode.PUBLICATION) {
        val firArguments = firCall.withFir { it.argumentMapping } ?: context.implementationPostponed()

        val firParameterToResolvedValueArgument = hashMapOf<FirValueParameter, ResolvedValueArgument>()
        val allArguments = firSimpleWrapperCall.valueArguments + firSimpleWrapperCall.functionLiteralArguments
        var argumentIndex = 0
        for ((firExpression, firValueParameter) in firArguments.entries) {
            if (firExpression is FirVarargArgumentsExpression) {
                val varargArguments = mutableListOf<ValueArgument>()
                for (subExpression in firExpression.arguments) {
                    val currentArgument = allArguments[argumentIndex]; argumentIndex++
                    check(currentArgument.getArgumentExpression() === subExpression.realPsi) {
                        "Different psi: ${currentArgument.getArgumentExpression()} !== ${subExpression.realPsi}"
                    }
                    varargArguments.add(currentArgument)
                }
                firParameterToResolvedValueArgument[firValueParameter] = VarargValueArgument(varargArguments)
            } else {
                val currentArgument = allArguments[argumentIndex]; argumentIndex++
                check(currentArgument.getArgumentExpression() === firExpression.realPsi) {
                    "Different psi: ${currentArgument.getArgumentExpression()} !== ${firExpression.realPsi}"
                }
                firParameterToResolvedValueArgument[firValueParameter] = ExpressionValueArgument(currentArgument)
            }
        }

        val arguments = linkedMapOf<ValueParameterDescriptor, ResolvedValueArgument>()
        for ((parameterIndex, parameter) in ktFunctionSymbol.valueParameters.withIndex()) {
            val resolvedValueArgument = context.ktAnalysisSessionFacade.withFir(parameter) { it: FirValueParameter ->
                firParameterToResolvedValueArgument[it]
            } ?: DefaultValueArgument.DEFAULT
            arguments[candidateDescriptor.valueParameters[parameterIndex]] = resolvedValueArgument
        }
        arguments
    }

    override fun getStatus(): ResolutionStatus =
        if (firCall.getFir().calleeReference is FirResolvedNamedReference) ResolutionStatus.SUCCESS else ResolutionStatus.OTHER_ERROR

    override fun getCall(): Call = firSimpleWrapperCall

    @OptIn(SymbolInternals::class)
    override fun getCandidateDescriptor(): CallableDescriptor {
        return ktFunctionSymbol.toDeclarationDescriptor(context)
    }

    override fun getResultingDescriptor(): CallableDescriptor = context.incorrectImplementation { candidateDescriptor }

    @OptIn(SymbolInternals::class)
    override fun getExtensionReceiver(): ReceiverValue? {
        if (firCall.getFir().extensionReceiver === FirNoReceiverExpression) return null

        return firCall.getFir().extensionReceiver.toExpressionReceiverValue(context)
    }

    @OptIn(SymbolInternals::class)
    override fun getDispatchReceiver(): ReceiverValue? {
        if (firCall.getFir().dispatchReceiver === FirNoReceiverExpression) return null

        return firCall.getFir().dispatchReceiver.toExpressionReceiverValue(context)
    }

    override fun getContextReceivers(): List<ReceiverValue> = context.implementationPlanned()

    override fun getExplicitReceiverKind(): ExplicitReceiverKind {
        if (firCall.getFir().explicitReceiver === null) return ExplicitReceiverKind.NO_EXPLICIT_RECEIVER
        if (firCall.getFir().explicitReceiver === firCall.getFir().extensionReceiver) return ExplicitReceiverKind.EXTENSION_RECEIVER
        return ExplicitReceiverKind.DISPATCH_RECEIVER
    }

    @OptIn(SymbolInternals::class)
    override fun getValueArguments(): Map<ValueParameterDescriptor, ResolvedValueArgument> = arguments

    override fun getValueArgumentsByIndex(): List<ResolvedValueArgument> = valueArguments.values.toList()

    @OptIn(SymbolInternals::class)
    override fun getArgumentMapping(valueArgument: ValueArgument): ArgumentMapping {
        val firArguments = firCall.withFir { it.argumentMapping } ?: context.implementationPostponed()
        val argumentExpression = valueArgument.getArgumentExpression() ?: context.implementationPostponed()

        fun FirExpression.isMyArgument() = realPsi === valueArgument || realPsi === argumentExpression

        var targetFirParameter: FirValueParameter? = null
        outer@ for ((firExpression, firValueParameter) in firArguments.entries) {
            if (firExpression is FirVarargArgumentsExpression) {
                for (subExpression in firExpression.arguments)
                    if (subExpression.isMyArgument()) {
                        targetFirParameter = firValueParameter
                        break@outer
                    }
            } else if (firExpression.isMyArgument()) {
                targetFirParameter = firValueParameter
                break@outer
            }
        }
        if (targetFirParameter == null) return ArgumentUnmapped

        val parameterIndex = ktFunctionSymbol.valueParameters.indexOfFirst {
            context.ktAnalysisSessionFacade.withFir(it) { it: FirValueParameter -> it === targetFirParameter }
        }
        if (parameterIndex == -1) error("Fir parameter not found :(")

        val parameterDescriptor = candidateDescriptor.valueParameters[parameterIndex]
        return ArgumentMatchImpl(parameterDescriptor)
    }

    override fun getTypeArguments(): Map<TypeParameterDescriptor, KotlinType> = _typeArguments

    override fun getDataFlowInfoForArguments(): DataFlowInfoForArguments = context.noImplementation()
    override fun getSmartCastDispatchReceiverType(): KotlinType = context.noImplementation()
}
=======
import org.jetbrains.kotlin.utils.addToStdlib.safeAs

>>>>>>> 7ba5a301

class CallAndResolverCallWrappers(bindingContext: KtSymbolBasedBindingContext) {
    private val context = bindingContext.context

    init {
        bindingContext.registerGetterByKey(BindingContext.CALL, this::getCall)
        bindingContext.registerGetterByKey(BindingContext.RESOLVED_CALL, this::getResolvedCall)
        bindingContext.registerGetterByKey(BindingContext.REFERENCE_TARGET, this::getReferenceTarget)
    }

    private fun getCall(element: KtElement): Call {
        val ktCall = element.parent.safeAs<KtCallExpression>()
        if (ktCall == null) {
            if (element is KtNameReferenceExpression) return getCallForVariable(element)
            context.implementationPostponed()
        }

        val firCall = when (val fir = ktCall.getOrBuildFir(context.ktAnalysisSessionFacade.firResolveSession)) {
            is FirFunctionCall -> fir
            is FirSafeCallExpression -> fir.selector as? FirFunctionCall
            else -> null
        }

        if (firCall != null) return FunctionFe10WrapperCall(ktCall, FirWeakReference(firCall, context.ktAnalysisSessionFacade.analysisSession.token), context)

        // other calls, figure out later
        context.implementationPostponed()
    }

    private fun getCallForVariable(element: KtNameReferenceExpression): Call {
        val fir = element.getOrBuildFir(context.ktAnalysisSessionFacade.firResolveSession)

        val propertyAccess: FirPropertyAccessExpression = when (fir) {
            is FirPropertyAccessExpression -> fir

            is FirExpressionWithSmartcast ->
                fir.originalExpression.safeAs<FirPropertyAccessExpression>()
                ?: context.noImplementation("Unexpected type of fir: $fir")
            else -> context.noImplementation("Unexpected type of fir: $fir")
        }

        return VariableFe10WrapperCall(element, FirWeakReference(propertyAccess, context.ktAnalysisSessionFacade.analysisSession.token), context)
    }

    private fun getResolvedCall(call: Call): ResolvedCall<*> {
        check(call is Fe10WrapperCall<*>) {
            "Incorrect Call type: $call"
        }
        return when(call) {
            is FunctionFe10WrapperCall -> FunctionFe10WrapperResolvedCall(call)
            is VariableFe10WrapperCall -> VariableFe10WrapperResolvedCall(call)
        }
    }

    private fun getReferenceTarget(key: KtReferenceExpression): DeclarationDescriptor? {
        val ktSymbol = context.withAnalysisSession { key.mainReference.resolveToSymbols().singleOrNull() } ?: return null
        return ktSymbol.toDeclarationDescriptor(context)
    }
}<|MERGE_RESOLUTION|>--- conflicted
+++ resolved
@@ -1,223 +1,18 @@
-// Copyright 2000-2022 JetBrains s.r.o. and contributors. Use of this source code is governed by the Apache 2.0 license.
+// Copyright 2000-2021 JetBrains s.r.o. and contributors. Use of this source code is governed by the Apache 2.0 license that can be found in the LICENSE file.
 
 package org.jetbrains.kotlin.idea.fir.fe10.binding
 
-<<<<<<< HEAD
-import com.intellij.lang.ASTNode
-import org.jetbrains.kotlin.analysis.api.symbols.KtFunctionLikeSymbol
-import org.jetbrains.kotlin.analysis.low.level.api.fir.api.getOrBuildFir
-=======
->>>>>>> 7ba5a301
 import org.jetbrains.kotlin.descriptors.*
 import org.jetbrains.kotlin.fir.expressions.*
 import org.jetbrains.kotlin.idea.fir.fe10.*
-<<<<<<< HEAD
-=======
 import org.jetbrains.kotlin.idea.fir.fe10.FirWeakReference
 import org.jetbrains.kotlin.analysis.low.level.api.fir.api.getOrBuildFir
->>>>>>> 7ba5a301
 import org.jetbrains.kotlin.idea.references.mainReference
 import org.jetbrains.kotlin.psi.*
 import org.jetbrains.kotlin.resolve.BindingContext
 import org.jetbrains.kotlin.resolve.calls.model.*
-<<<<<<< HEAD
-import org.jetbrains.kotlin.resolve.calls.results.ResolutionStatus
-import org.jetbrains.kotlin.resolve.calls.tasks.ExplicitReceiverKind
-import org.jetbrains.kotlin.resolve.scopes.receivers.ExpressionReceiver
-import org.jetbrains.kotlin.resolve.scopes.receivers.ImplicitClassReceiver
-import org.jetbrains.kotlin.resolve.scopes.receivers.Receiver
-import org.jetbrains.kotlin.resolve.scopes.receivers.ReceiverValue
-import org.jetbrains.kotlin.types.KotlinType
 import org.jetbrains.kotlin.utils.addToStdlib.safeAs
 
-@OptIn(SymbolInternals::class)
-private fun FirExpression?.toExpressionReceiverValue(context: FE10BindingContext): ReceiverValue? {
-    if (this == null) return null
-
-    if (this is FirThisReceiverExpression) {
-        val ktClassSymbol =
-            context.ktAnalysisSessionFacade.buildClassLikeSymbol(calleeReference.boundSymbol?.fir as FirClassLikeDeclaration)
-        return ImplicitClassReceiver(ktClassSymbol.toDeclarationDescriptor(context) as ClassDescriptor)
-    }
-    val expression = realPsi.safeAs<KtExpression>() ?: context.implementationPostponed()
-    return ExpressionReceiver.create(
-        expression,
-        context.ktAnalysisSessionFacade.buildKtType(typeRef).toKotlinType(context),
-        context.incorrectImplementation { BindingContext.EMPTY }
-    )
-}
-
-internal class FirSimpleWrapperCall(
-    val ktCall: KtCallExpression,
-    val firCall: FirWeakReference<FirFunctionCall>,
-    val context: FE10BindingContext
-) : Call {
-    override fun getCallOperationNode(): ASTNode = ktCall.node
-
-    @OptIn(SymbolInternals::class)
-    override fun getExplicitReceiver(): Receiver? = firCall.withFir { it.explicitReceiver.toExpressionReceiverValue(context) }
-
-    override fun getDispatchReceiver(): ReceiverValue? = null
-
-    override fun getCalleeExpression(): KtExpression? = ktCall.calleeExpression
-
-    override fun getValueArgumentList(): KtValueArgumentList? = ktCall.valueArgumentList
-
-    override fun getValueArguments(): List<ValueArgument> = ktCall.valueArguments
-
-    override fun getFunctionLiteralArguments(): List<LambdaArgument> = ktCall.lambdaArguments
-
-    override fun getTypeArguments(): List<KtTypeProjection> = ktCall.typeArguments
-
-    override fun getTypeArgumentList(): KtTypeArgumentList? = ktCall.typeArgumentList
-
-    override fun getCallElement(): KtElement = ktCall
-
-    override fun getCallType(): Call.CallType = Call.CallType.DEFAULT
-}
-
-internal class FirWrapperResolvedCall(val firSimpleWrapperCall: FirSimpleWrapperCall) : ResolvedCall<CallableDescriptor> {
-    private val firCall get() = firSimpleWrapperCall.firCall
-    private val context get() = firSimpleWrapperCall.context
-
-    @OptIn(SymbolInternals::class)
-    private val ktFunctionSymbol: KtFunctionLikeSymbol = firCall.withFir {
-        when (val calleeReference = it.calleeReference) {
-            is FirResolvedNamedReference -> context.ktAnalysisSessionFacade.buildSymbol(calleeReference.resolvedSymbol.fir) as KtFunctionLikeSymbol
-            is FirErrorNamedReference -> context.ktAnalysisSessionFacade.buildSymbol(calleeReference.candidateSymbol!!.fir) as KtFunctionLikeSymbol
-            else -> context.noImplementation("calleeReferenceType: ${calleeReference::class.java}")
-        }
-    }
-
-    private val _typeArguments: Map<TypeParameterDescriptor, KotlinType> by lazy(LazyThreadSafetyMode.PUBLICATION) {
-
-        if (firCall.getFir().typeArguments.isEmpty()) return@lazy emptyMap()
-
-        val typeArguments = linkedMapOf<TypeParameterDescriptor, KotlinType>()
-        for ((index, parameter) in candidateDescriptor.typeParameters.withIndex()) {
-            val firTypeProjectionWithVariance = firCall.getFir().typeArguments[index] as FirTypeProjectionWithVariance
-            val kotlinType = context.ktAnalysisSessionFacade.buildKtType(firTypeProjectionWithVariance.typeRef).toKotlinType(context)
-            typeArguments[parameter] = kotlinType
-        }
-        typeArguments
-    }
-
-    @OptIn(SymbolInternals::class)
-    private val arguments: Map<ValueParameterDescriptor, ResolvedValueArgument> by lazy(LazyThreadSafetyMode.PUBLICATION) {
-        val firArguments = firCall.withFir { it.argumentMapping } ?: context.implementationPostponed()
-
-        val firParameterToResolvedValueArgument = hashMapOf<FirValueParameter, ResolvedValueArgument>()
-        val allArguments = firSimpleWrapperCall.valueArguments + firSimpleWrapperCall.functionLiteralArguments
-        var argumentIndex = 0
-        for ((firExpression, firValueParameter) in firArguments.entries) {
-            if (firExpression is FirVarargArgumentsExpression) {
-                val varargArguments = mutableListOf<ValueArgument>()
-                for (subExpression in firExpression.arguments) {
-                    val currentArgument = allArguments[argumentIndex]; argumentIndex++
-                    check(currentArgument.getArgumentExpression() === subExpression.realPsi) {
-                        "Different psi: ${currentArgument.getArgumentExpression()} !== ${subExpression.realPsi}"
-                    }
-                    varargArguments.add(currentArgument)
-                }
-                firParameterToResolvedValueArgument[firValueParameter] = VarargValueArgument(varargArguments)
-            } else {
-                val currentArgument = allArguments[argumentIndex]; argumentIndex++
-                check(currentArgument.getArgumentExpression() === firExpression.realPsi) {
-                    "Different psi: ${currentArgument.getArgumentExpression()} !== ${firExpression.realPsi}"
-                }
-                firParameterToResolvedValueArgument[firValueParameter] = ExpressionValueArgument(currentArgument)
-            }
-        }
-
-        val arguments = linkedMapOf<ValueParameterDescriptor, ResolvedValueArgument>()
-        for ((parameterIndex, parameter) in ktFunctionSymbol.valueParameters.withIndex()) {
-            val resolvedValueArgument = context.ktAnalysisSessionFacade.withFir(parameter) { it: FirValueParameter ->
-                firParameterToResolvedValueArgument[it]
-            } ?: DefaultValueArgument.DEFAULT
-            arguments[candidateDescriptor.valueParameters[parameterIndex]] = resolvedValueArgument
-        }
-        arguments
-    }
-
-    override fun getStatus(): ResolutionStatus =
-        if (firCall.getFir().calleeReference is FirResolvedNamedReference) ResolutionStatus.SUCCESS else ResolutionStatus.OTHER_ERROR
-
-    override fun getCall(): Call = firSimpleWrapperCall
-
-    @OptIn(SymbolInternals::class)
-    override fun getCandidateDescriptor(): CallableDescriptor {
-        return ktFunctionSymbol.toDeclarationDescriptor(context)
-    }
-
-    override fun getResultingDescriptor(): CallableDescriptor = context.incorrectImplementation { candidateDescriptor }
-
-    @OptIn(SymbolInternals::class)
-    override fun getExtensionReceiver(): ReceiverValue? {
-        if (firCall.getFir().extensionReceiver === FirNoReceiverExpression) return null
-
-        return firCall.getFir().extensionReceiver.toExpressionReceiverValue(context)
-    }
-
-    @OptIn(SymbolInternals::class)
-    override fun getDispatchReceiver(): ReceiverValue? {
-        if (firCall.getFir().dispatchReceiver === FirNoReceiverExpression) return null
-
-        return firCall.getFir().dispatchReceiver.toExpressionReceiverValue(context)
-    }
-
-    override fun getContextReceivers(): List<ReceiverValue> = context.implementationPlanned()
-
-    override fun getExplicitReceiverKind(): ExplicitReceiverKind {
-        if (firCall.getFir().explicitReceiver === null) return ExplicitReceiverKind.NO_EXPLICIT_RECEIVER
-        if (firCall.getFir().explicitReceiver === firCall.getFir().extensionReceiver) return ExplicitReceiverKind.EXTENSION_RECEIVER
-        return ExplicitReceiverKind.DISPATCH_RECEIVER
-    }
-
-    @OptIn(SymbolInternals::class)
-    override fun getValueArguments(): Map<ValueParameterDescriptor, ResolvedValueArgument> = arguments
-
-    override fun getValueArgumentsByIndex(): List<ResolvedValueArgument> = valueArguments.values.toList()
-
-    @OptIn(SymbolInternals::class)
-    override fun getArgumentMapping(valueArgument: ValueArgument): ArgumentMapping {
-        val firArguments = firCall.withFir { it.argumentMapping } ?: context.implementationPostponed()
-        val argumentExpression = valueArgument.getArgumentExpression() ?: context.implementationPostponed()
-
-        fun FirExpression.isMyArgument() = realPsi === valueArgument || realPsi === argumentExpression
-
-        var targetFirParameter: FirValueParameter? = null
-        outer@ for ((firExpression, firValueParameter) in firArguments.entries) {
-            if (firExpression is FirVarargArgumentsExpression) {
-                for (subExpression in firExpression.arguments)
-                    if (subExpression.isMyArgument()) {
-                        targetFirParameter = firValueParameter
-                        break@outer
-                    }
-            } else if (firExpression.isMyArgument()) {
-                targetFirParameter = firValueParameter
-                break@outer
-            }
-        }
-        if (targetFirParameter == null) return ArgumentUnmapped
-
-        val parameterIndex = ktFunctionSymbol.valueParameters.indexOfFirst {
-            context.ktAnalysisSessionFacade.withFir(it) { it: FirValueParameter -> it === targetFirParameter }
-        }
-        if (parameterIndex == -1) error("Fir parameter not found :(")
-
-        val parameterDescriptor = candidateDescriptor.valueParameters[parameterIndex]
-        return ArgumentMatchImpl(parameterDescriptor)
-    }
-
-    override fun getTypeArguments(): Map<TypeParameterDescriptor, KotlinType> = _typeArguments
-
-    override fun getDataFlowInfoForArguments(): DataFlowInfoForArguments = context.noImplementation()
-    override fun getSmartCastDispatchReceiverType(): KotlinType = context.noImplementation()
-}
-=======
-import org.jetbrains.kotlin.utils.addToStdlib.safeAs
-
->>>>>>> 7ba5a301
 
 class CallAndResolverCallWrappers(bindingContext: KtSymbolBasedBindingContext) {
     private val context = bindingContext.context
