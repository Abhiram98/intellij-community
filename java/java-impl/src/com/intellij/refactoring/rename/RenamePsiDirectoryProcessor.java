--- conflicted
+++ resolved
@@ -23,7 +23,6 @@
   }
 
   @Override
-<<<<<<< HEAD
   public boolean isToSearchForReferencesEnabled(PsiElement element) {
     return true;
   }
@@ -36,20 +35,6 @@
   @Override
   public void setToSearchForReferences(PsiElement element, boolean value) {
     RefactoringSettings.getInstance().RENAME_SEARCH_FOR_REFERENCES_FOR_DIRECTORY = value;
-=======
-  public RenameDialog createRenameDialog(@NotNull Project project, @NotNull PsiElement element, PsiElement nameSuggestionContext, Editor editor) {
-    return new RenameWithOptionalReferencesDialog(project, element, nameSuggestionContext, editor) {
-      @Override
-      protected boolean getSearchForReferences() {
-        return RefactoringSettings.getInstance().RENAME_SEARCH_FOR_REFERENCES_FOR_DIRECTORY;
-      }
-
-      @Override
-      protected void setSearchForReferences(boolean value) {
-        RefactoringSettings.getInstance().RENAME_SEARCH_FOR_REFERENCES_FOR_DIRECTORY = value;
-      }
-    };
->>>>>>> a1e98120
   }
 
   @Override
